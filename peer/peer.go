--- conflicted
+++ resolved
@@ -1916,21 +1916,11 @@
 	p.startingHeight = msg.LastBlock
 	p.timeOffset = msg.Timestamp.Unix() - time.Now().Unix()
 	p.statsMtx.Unlock()
-
-	// Set the peer's ID, user agent, and potentially the flag which
+  
+  // Set the peer's ID, user agent, and potentially the flag which
 	// specifies the witness support is enabled.
 	p.flagsMtx.Lock()
-<<<<<<< HEAD
-	defer p.flagsMtx.Unlock()
-	p.advertisedProtoVer = uint32(msg.ProtocolVersion)
-	p.protocolVersion = minUint32(p.protocolVersion, p.advertisedProtoVer)
-	p.versionKnown = true
-	log.Debugf("Negotiated protocol version %d for peer %s",
-		p.protocolVersion, p)
-
-	// Set the peer's ID.
-=======
->>>>>>> 06e5c434
+  defer p.flagsMtx.Unlock()
 	p.id = atomic.AddInt32(&nodeCount, 1)
 	p.userAgent = msg.UserAgent
 
@@ -1939,7 +1929,7 @@
 	if p.services&wire.SFNodeWitness == wire.SFNodeWitness {
 		p.witnessEnabled = true
 	}
-
+	
 	// Once the version message has been exchanged, we're able to determine
 	// if this peer knows how to encode witness data over the wire
 	// protocol. If so, then we'll switch to a decoding mode which is
