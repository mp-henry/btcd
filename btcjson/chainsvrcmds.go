--- conflicted
+++ resolved
@@ -546,18 +546,11 @@
 // SearchRawTransactionsCmd defines the searchrawtransactions JSON-RPC command.
 type SearchRawTransactionsCmd struct {
 	Address  string
-<<<<<<< HEAD
-	Verbose  *int `jsonrpcdefault:"1"`
-	Skip     *int `jsonrpcdefault:"0"`
-	Count    *int `jsonrpcdefault:"100"`
-	VinExtra *int `jsonrpcdefault:"0"`
-=======
 	Verbose  *int  `jsonrpcdefault:"1"`
 	Skip     *int  `jsonrpcdefault:"0"`
 	Count    *int  `jsonrpcdefault:"100"`
 	VinExtra *int  `jsonrpcdefault:"0"`
 	Reverse  *bool `jsonrpcdefault:"false"`
->>>>>>> 80fa8038
 }
 
 // NewSearchRawTransactionsCmd returns a new instance which can be used to issue a
@@ -565,21 +558,14 @@
 //
 // The parameters which are pointers indicate they are optional.  Passing nil
 // for optional parameters will use the default value.
-<<<<<<< HEAD
-func NewSearchRawTransactionsCmd(address string, verbose, skip, count *int, vinExtra *int) *SearchRawTransactionsCmd {
-=======
 func NewSearchRawTransactionsCmd(address string, verbose, skip, count *int, vinExtra *int, reverse *bool) *SearchRawTransactionsCmd {
->>>>>>> 80fa8038
 	return &SearchRawTransactionsCmd{
 		Address:  address,
 		Verbose:  verbose,
 		Skip:     skip,
 		Count:    count,
 		VinExtra: vinExtra,
-<<<<<<< HEAD
-=======
 		Reverse:  reverse,
->>>>>>> 80fa8038
 	}
 }
 
