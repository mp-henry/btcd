// Copyright (c) 2013-2016 The btcsuite developers
// Use of this source code is governed by an ISC
// license that can be found in the LICENSE file.

package mempool

import (
	"container/list"
	"fmt"
	"math"
	"sync"
	"sync/atomic"
	"time"

	"github.com/btcsuite/btcd/blockchain"
	"github.com/btcsuite/btcd/blockchain/indexers"
	"github.com/btcsuite/btcd/btcjson"
	"github.com/btcsuite/btcd/btcutil"
	"github.com/btcsuite/btcd/chaincfg"
	"github.com/btcsuite/btcd/chaincfg/chainhash"
	"github.com/btcsuite/btcd/mining"
	"github.com/btcsuite/btcd/txscript"
	"github.com/btcsuite/btcd/wire"
	"github.com/davecgh/go-spew/spew"
)

const (
	// DefaultBlockPrioritySize is the default size in bytes for high-
	// priority / low-fee transactions.  It is used to help determine which
	// are allowed into the mempool and consequently affects their relay and
	// inclusion when generating block templates.
	DefaultBlockPrioritySize = 50000

	// orphanTTL is the maximum amount of time an orphan is allowed to
	// stay in the orphan pool before it expires and is evicted during the
	// next scan.
	orphanTTL = time.Minute * 15

	// orphanExpireScanInterval is the minimum amount of time in between
	// scans of the orphan pool to evict expired transactions.
	orphanExpireScanInterval = time.Minute * 5

	// MaxRBFSequence is the maximum sequence number an input can use to
	// signal that the transaction spending it can be replaced using the
	// Replace-By-Fee (RBF) policy.
	MaxRBFSequence = 0xfffffffd

	// MaxReplacementEvictions is the maximum number of transactions that
	// can be evicted from the mempool when accepting a transaction
	// replacement.
	MaxReplacementEvictions = 100
)

// Tag represents an identifier to use for tagging orphan transactions.  The
// caller may choose any scheme it desires, however it is common to use peer IDs
// so that orphans can be identified by which peer first relayed them.
type Tag uint64

// Config is a descriptor containing the memory pool configuration.
type Config struct {
	// Policy defines the various mempool configuration options related
	// to policy.
	Policy Policy

	// ChainParams identifies which chain parameters the txpool is
	// associated with.
	ChainParams *chaincfg.Params

	// FetchUtxoView defines the function to use to fetch unspent
	// transaction output information.
	FetchUtxoView func(*btcutil.Tx) (*blockchain.UtxoViewpoint, error)

	// BestHeight defines the function to use to access the block height of
	// the current best chain.
	BestHeight func() int32

	// MedianTimePast defines the function to use in order to access the
	// median time past calculated from the point-of-view of the current
	// chain tip within the best chain.
	MedianTimePast func() time.Time

	// CalcSequenceLock defines the function to use in order to generate
	// the current sequence lock for the given transaction using the passed
	// utxo view.
	CalcSequenceLock func(*btcutil.Tx, *blockchain.UtxoViewpoint) (*blockchain.SequenceLock, error)

	// IsDeploymentActive returns true if the target deploymentID is
	// active, and false otherwise. The mempool uses this function to gauge
	// if transactions using new to be soft-forked rules should be allowed
	// into the mempool or not.
	IsDeploymentActive func(deploymentID uint32) (bool, error)

	// SigCache defines a signature cache to use.
	SigCache *txscript.SigCache

	// HashCache defines the transaction hash mid-state cache to use.
	HashCache *txscript.HashCache

	// AddrIndex defines the optional address index instance to use for
	// indexing the unconfirmed transactions in the memory pool.
	// This can be nil if the address index is not enabled.
	AddrIndex *indexers.AddrIndex

	// FeeEstimatator provides a feeEstimator. If it is not nil, the mempool
	// records all new transactions it observes into the feeEstimator.
	FeeEstimator *FeeEstimator
}

// Policy houses the policy (configuration parameters) which is used to
// control the mempool.
type Policy struct {
	// MaxTxVersion is the transaction version that the mempool should
	// accept.  All transactions above this version are rejected as
	// non-standard.
	MaxTxVersion int32

	// DisableRelayPriority defines whether to relay free or low-fee
	// transactions that do not have enough priority to be relayed.
	DisableRelayPriority bool

	// AcceptNonStd defines whether to accept non-standard transactions. If
	// true, non-standard transactions will be accepted into the mempool.
	// Otherwise, all non-standard transactions will be rejected.
	AcceptNonStd bool

	// FreeTxRelayLimit defines the given amount in thousands of bytes
	// per minute that transactions with no fee are rate limited to.
	FreeTxRelayLimit float64

	// MaxOrphanTxs is the maximum number of orphan transactions
	// that can be queued.
	MaxOrphanTxs int

	// MaxOrphanTxSize is the maximum size allowed for orphan transactions.
	// This helps prevent memory exhaustion attacks from sending a lot of
	// of big orphans.
	MaxOrphanTxSize int

	// MaxSigOpCostPerTx is the cumulative maximum cost of all the signature
	// operations in a single transaction we will relay or mine.  It is a
	// fraction of the max signature operations for a block.
	MaxSigOpCostPerTx int

	// MinRelayTxFee defines the minimum transaction fee in BTC/kB to be
	// considered a non-zero fee.
	MinRelayTxFee btcutil.Amount

	// RejectReplacement, if true, rejects accepting replacement
	// transactions using the Replace-By-Fee (RBF) signaling policy into
	// the mempool.
	RejectReplacement bool
}

// TxDesc is a descriptor containing a transaction in the mempool along with
// additional metadata.
type TxDesc struct {
	mining.TxDesc

	// StartingPriority is the priority of the transaction when it was added
	// to the pool.
	StartingPriority float64
}

// orphanTx is normal transaction that references an ancestor transaction
// that is not yet available.  It also contains additional information related
// to it such as an expiration time to help prevent caching the orphan forever.
type orphanTx struct {
	tx         *btcutil.Tx
	tag        Tag
	expiration time.Time
}

// TxPool is used as a source of transactions that need to be mined into blocks
// and relayed to other peers.  It is safe for concurrent access from multiple
// peers.
type TxPool struct {
	// The following variables must only be used atomically.
	lastUpdated int64 // last time pool was updated

	mtx           sync.RWMutex
	cfg           Config
	pool          map[chainhash.Hash]*TxDesc
	orphans       map[chainhash.Hash]*orphanTx
	orphansByPrev map[wire.OutPoint]map[chainhash.Hash]*btcutil.Tx
	outpoints     map[wire.OutPoint]*btcutil.Tx
	pennyTotal    float64 // exponentially decaying total for penny spends.
	lastPennyUnix int64   // unix time of last ``penny spend''

	// nextExpireScan is the time after which the orphan pool will be
	// scanned in order to evict orphans.  This is NOT a hard deadline as
	// the scan will only run when an orphan is added to the pool as opposed
	// to on an unconditional timer.
	nextExpireScan time.Time
}

// Ensure the TxPool type implements the mining.TxSource interface.
var _ mining.TxSource = (*TxPool)(nil)

// Ensure the TxPool type implements the TxMemPool interface.
var _ TxMempool = (*TxPool)(nil)

// removeOrphan is the internal function which implements the public
// RemoveOrphan.  See the comment for RemoveOrphan for more details.
//
// This function MUST be called with the mempool lock held (for writes).
func (mp *TxPool) removeOrphan(tx *btcutil.Tx, removeRedeemers bool) {
	// Nothing to do if passed tx is not an orphan.
	txHash := tx.Hash()
	otx, exists := mp.orphans[*txHash]
	if !exists {
		return
	}

	// Remove the reference from the previous orphan index.
	for _, txIn := range otx.tx.MsgTx().TxIn {
		orphans, exists := mp.orphansByPrev[txIn.PreviousOutPoint]
		if exists {
			delete(orphans, *txHash)

			// Remove the map entry altogether if there are no
			// longer any orphans which depend on it.
			if len(orphans) == 0 {
				delete(mp.orphansByPrev, txIn.PreviousOutPoint)
			}
		}
	}

	// Remove any orphans that redeem outputs from this one if requested.
	if removeRedeemers {
		prevOut := wire.OutPoint{Hash: *txHash}
		for txOutIdx := range tx.MsgTx().TxOut {
			prevOut.Index = uint32(txOutIdx)
			for _, orphan := range mp.orphansByPrev[prevOut] {
				mp.removeOrphan(orphan, true)
			}
		}
	}

	// Remove the transaction from the orphan pool.
	delete(mp.orphans, *txHash)
}

// RemoveOrphan removes the passed orphan transaction from the orphan pool and
// previous orphan index.
//
// This function is safe for concurrent access.
func (mp *TxPool) RemoveOrphan(tx *btcutil.Tx) {
	mp.mtx.Lock()
	mp.removeOrphan(tx, false)
	mp.mtx.Unlock()
}

// RemoveOrphansByTag removes all orphan transactions tagged with the provided
// identifier.
//
// This function is safe for concurrent access.
func (mp *TxPool) RemoveOrphansByTag(tag Tag) uint64 {
	var numEvicted uint64
	mp.mtx.Lock()
	for _, otx := range mp.orphans {
		if otx.tag == tag {
			mp.removeOrphan(otx.tx, true)
			numEvicted++
		}
	}
	mp.mtx.Unlock()
	return numEvicted
}

// limitNumOrphans limits the number of orphan transactions by evicting a random
// orphan if adding a new one would cause it to overflow the max allowed.
//
// This function MUST be called with the mempool lock held (for writes).
func (mp *TxPool) limitNumOrphans() error {
	// Scan through the orphan pool and remove any expired orphans when it's
	// time.  This is done for efficiency so the scan only happens
	// periodically instead of on every orphan added to the pool.
	if now := time.Now(); now.After(mp.nextExpireScan) {
		origNumOrphans := len(mp.orphans)
		for _, otx := range mp.orphans {
			if now.After(otx.expiration) {
				// Remove redeemers too because the missing
				// parents are very unlikely to ever materialize
				// since the orphan has already been around more
				// than long enough for them to be delivered.
				mp.removeOrphan(otx.tx, true)
			}
		}

		// Set next expiration scan to occur after the scan interval.
		mp.nextExpireScan = now.Add(orphanExpireScanInterval)

		numOrphans := len(mp.orphans)
		if numExpired := origNumOrphans - numOrphans; numExpired > 0 {
			log.Debugf("Expired %d %s (remaining: %d)", numExpired,
				pickNoun(numExpired, "orphan", "orphans"),
				numOrphans)
		}
	}

	// Nothing to do if adding another orphan will not cause the pool to
	// exceed the limit.
	if len(mp.orphans)+1 <= mp.cfg.Policy.MaxOrphanTxs {
		return nil
	}

	// Remove a random entry from the map.  For most compilers, Go's
	// range statement iterates starting at a random item although
	// that is not 100% guaranteed by the spec.  The iteration order
	// is not important here because an adversary would have to be
	// able to pull off preimage attacks on the hashing function in
	// order to target eviction of specific entries anyways.
	for _, otx := range mp.orphans {
		// Don't remove redeemers in the case of a random eviction since
		// it is quite possible it might be needed again shortly.
		mp.removeOrphan(otx.tx, false)
		break
	}

	return nil
}

// addOrphan adds an orphan transaction to the orphan pool.
//
// This function MUST be called with the mempool lock held (for writes).
func (mp *TxPool) addOrphan(tx *btcutil.Tx, tag Tag) {
	// Nothing to do if no orphans are allowed.
	if mp.cfg.Policy.MaxOrphanTxs <= 0 {
		return
	}

	// Limit the number orphan transactions to prevent memory exhaustion.
	// This will periodically remove any expired orphans and evict a random
	// orphan if space is still needed.
	mp.limitNumOrphans()

	mp.orphans[*tx.Hash()] = &orphanTx{
		tx:         tx,
		tag:        tag,
		expiration: time.Now().Add(orphanTTL),
	}
	for _, txIn := range tx.MsgTx().TxIn {
		if _, exists := mp.orphansByPrev[txIn.PreviousOutPoint]; !exists {
			mp.orphansByPrev[txIn.PreviousOutPoint] =
				make(map[chainhash.Hash]*btcutil.Tx)
		}
		mp.orphansByPrev[txIn.PreviousOutPoint][*tx.Hash()] = tx
	}

	log.Debugf("Stored orphan transaction %v (total: %d)", tx.Hash(),
		len(mp.orphans))
}

// maybeAddOrphan potentially adds an orphan to the orphan pool.
//
// This function MUST be called with the mempool lock held (for writes).
func (mp *TxPool) maybeAddOrphan(tx *btcutil.Tx, tag Tag) error {
	// Ignore orphan transactions that are too large.  This helps avoid
	// a memory exhaustion attack based on sending a lot of really large
	// orphans.  In the case there is a valid transaction larger than this,
	// it will ultimtely be rebroadcast after the parent transactions
	// have been mined or otherwise received.
	//
	// Note that the number of orphan transactions in the orphan pool is
	// also limited, so this equates to a maximum memory used of
	// mp.cfg.Policy.MaxOrphanTxSize * mp.cfg.Policy.MaxOrphanTxs (which is ~5MB
	// using the default values at the time this comment was written).
	serializedLen := tx.MsgTx().SerializeSize()
	if serializedLen > mp.cfg.Policy.MaxOrphanTxSize {
		str := fmt.Sprintf("orphan transaction size of %d bytes is "+
			"larger than max allowed size of %d bytes",
			serializedLen, mp.cfg.Policy.MaxOrphanTxSize)
		return txRuleError(wire.RejectNonstandard, str)
	}

	// Add the orphan if the none of the above disqualified it.
	mp.addOrphan(tx, tag)

	return nil
}

// removeOrphanDoubleSpends removes all orphans which spend outputs spent by the
// passed transaction from the orphan pool.  Removing those orphans then leads
// to removing all orphans which rely on them, recursively.  This is necessary
// when a transaction is added to the main pool because it may spend outputs
// that orphans also spend.
//
// This function MUST be called with the mempool lock held (for writes).
func (mp *TxPool) removeOrphanDoubleSpends(tx *btcutil.Tx) {
	msgTx := tx.MsgTx()
	for _, txIn := range msgTx.TxIn {
		for _, orphan := range mp.orphansByPrev[txIn.PreviousOutPoint] {
			mp.removeOrphan(orphan, true)
		}
	}
}

// isTransactionInPool returns whether or not the passed transaction already
// exists in the main pool.
//
// This function MUST be called with the mempool lock held (for reads).
func (mp *TxPool) isTransactionInPool(hash *chainhash.Hash) bool {
	if _, exists := mp.pool[*hash]; exists {
		return true
	}

	return false
}

// IsTransactionInPool returns whether or not the passed transaction already
// exists in the main pool.
//
// This function is safe for concurrent access.
func (mp *TxPool) IsTransactionInPool(hash *chainhash.Hash) bool {
	// Protect concurrent access.
	mp.mtx.RLock()
	inPool := mp.isTransactionInPool(hash)
	mp.mtx.RUnlock()

	return inPool
}

// isOrphanInPool returns whether or not the passed transaction already exists
// in the orphan pool.
//
// This function MUST be called with the mempool lock held (for reads).
func (mp *TxPool) isOrphanInPool(hash *chainhash.Hash) bool {
	if _, exists := mp.orphans[*hash]; exists {
		return true
	}

	return false
}

// IsOrphanInPool returns whether or not the passed transaction already exists
// in the orphan pool.
//
// This function is safe for concurrent access.
func (mp *TxPool) IsOrphanInPool(hash *chainhash.Hash) bool {
	// Protect concurrent access.
	mp.mtx.RLock()
	inPool := mp.isOrphanInPool(hash)
	mp.mtx.RUnlock()

	return inPool
}

// haveTransaction returns whether or not the passed transaction already exists
// in the main pool or in the orphan pool.
//
// This function MUST be called with the mempool lock held (for reads).
func (mp *TxPool) haveTransaction(hash *chainhash.Hash) bool {
	return mp.isTransactionInPool(hash) || mp.isOrphanInPool(hash)
}

// HaveTransaction returns whether or not the passed transaction already exists
// in the main pool or in the orphan pool.
//
// This function is safe for concurrent access.
func (mp *TxPool) HaveTransaction(hash *chainhash.Hash) bool {
	// Protect concurrent access.
	mp.mtx.RLock()
	haveTx := mp.haveTransaction(hash)
	mp.mtx.RUnlock()

	return haveTx
}

// removeTransaction is the internal function which implements the public
// RemoveTransaction.  See the comment for RemoveTransaction for more details.
//
// This function MUST be called with the mempool lock held (for writes).
func (mp *TxPool) removeTransaction(tx *btcutil.Tx, removeRedeemers bool) {
	txHash := tx.Hash()
	if removeRedeemers {
		// Remove any transactions which rely on this one.
		for i := uint32(0); i < uint32(len(tx.MsgTx().TxOut)); i++ {
			prevOut := wire.OutPoint{Hash: *txHash, Index: i}
			if txRedeemer, exists := mp.outpoints[prevOut]; exists {
				mp.removeTransaction(txRedeemer, true)
			}
		}
	}

	// Remove the transaction if needed.
	if txDesc, exists := mp.pool[*txHash]; exists {
		// Remove unconfirmed address index entries associated with the
		// transaction if enabled.
		if mp.cfg.AddrIndex != nil {
			mp.cfg.AddrIndex.RemoveUnconfirmedTx(txHash)
		}

		// Mark the referenced outpoints as unspent by the pool.
		for _, txIn := range txDesc.Tx.MsgTx().TxIn {
			delete(mp.outpoints, txIn.PreviousOutPoint)
		}
		delete(mp.pool, *txHash)
		atomic.StoreInt64(&mp.lastUpdated, time.Now().Unix())
	}
}

// RemoveTransaction removes the passed transaction from the mempool. When the
// removeRedeemers flag is set, any transactions that redeem outputs from the
// removed transaction will also be removed recursively from the mempool, as
// they would otherwise become orphans.
//
// This function is safe for concurrent access.
func (mp *TxPool) RemoveTransaction(tx *btcutil.Tx, removeRedeemers bool) {
	// Protect concurrent access.
	mp.mtx.Lock()
	mp.removeTransaction(tx, removeRedeemers)
	mp.mtx.Unlock()
}

// RemoveDoubleSpends removes all transactions which spend outputs spent by the
// passed transaction from the memory pool.  Removing those transactions then
// leads to removing all transactions which rely on them, recursively.  This is
// necessary when a block is connected to the main chain because the block may
// contain transactions which were previously unknown to the memory pool.
//
// This function is safe for concurrent access.
func (mp *TxPool) RemoveDoubleSpends(tx *btcutil.Tx) {
	// Protect concurrent access.
	mp.mtx.Lock()
	for _, txIn := range tx.MsgTx().TxIn {
		if txRedeemer, ok := mp.outpoints[txIn.PreviousOutPoint]; ok {
			if !txRedeemer.Hash().IsEqual(tx.Hash()) {
				mp.removeTransaction(txRedeemer, true)
			}
		}
	}
	mp.mtx.Unlock()
}

// addTransaction adds the passed transaction to the memory pool.  It should
// not be called directly as it doesn't perform any validation.  This is a
// helper for maybeAcceptTransaction.
//
// This function MUST be called with the mempool lock held (for writes).
func (mp *TxPool) addTransaction(utxoView *blockchain.UtxoViewpoint, tx *btcutil.Tx, height int32, fee int64) *TxDesc {
	// Add the transaction to the pool and mark the referenced outpoints
	// as spent by the pool.
	txD := &TxDesc{
		TxDesc: mining.TxDesc{
			Tx:       tx,
			Added:    time.Now(),
			Height:   height,
			Fee:      fee,
			FeePerKB: fee * 1000 / GetTxVirtualSize(tx),
		},
		StartingPriority: mining.CalcPriority(tx.MsgTx(), utxoView, height),
	}

	mp.pool[*tx.Hash()] = txD
	for _, txIn := range tx.MsgTx().TxIn {
		mp.outpoints[txIn.PreviousOutPoint] = tx
	}
	atomic.StoreInt64(&mp.lastUpdated, time.Now().Unix())

	// Add unconfirmed address index entries associated with the transaction
	// if enabled.
	if mp.cfg.AddrIndex != nil {
		mp.cfg.AddrIndex.AddUnconfirmedTx(tx, utxoView)
	}

	// Record this tx for fee estimation if enabled.
	if mp.cfg.FeeEstimator != nil {
		mp.cfg.FeeEstimator.ObserveTransaction(txD)
	}

	return txD
}

// checkPoolDoubleSpend checks whether or not the passed transaction is
// attempting to spend coins already spent by other transactions in the pool.
// If it does, we'll check whether each of those transactions are signaling for
// replacement. If just one of them isn't, an error is returned. Otherwise, a
// boolean is returned signaling that the transaction is a replacement. Note it
// does not check for double spends against transactions already in the main
// chain.
//
// This function MUST be called with the mempool lock held (for reads).
func (mp *TxPool) checkPoolDoubleSpend(tx *btcutil.Tx) (bool, error) {
	var isReplacement bool
	for _, txIn := range tx.MsgTx().TxIn {
		conflict, ok := mp.outpoints[txIn.PreviousOutPoint]
		if !ok {
			continue
		}

		// Reject the transaction if we don't accept replacement
		// transactions or if it doesn't signal replacement.
		if mp.cfg.Policy.RejectReplacement ||
			!mp.signalsReplacement(conflict, nil) {
			str := fmt.Sprintf("output already spent in mempool: "+
				"output=%v, tx=%v", txIn.PreviousOutPoint,
				conflict.Hash())
			return false, txRuleError(wire.RejectDuplicate, str)
		}

		isReplacement = true
	}

	return isReplacement, nil
}

// signalsReplacement determines if a transaction is signaling that it can be
// replaced using the Replace-By-Fee (RBF) policy. This policy specifies two
// ways a transaction can signal that it is replaceable:
//
// Explicit signaling: A transaction is considered to have opted in to allowing
// replacement of itself if any of its inputs have a sequence number less than
// 0xfffffffe.
//
// Inherited signaling: Transactions that don't explicitly signal replaceability
// are replaceable under this policy for as long as any one of their ancestors
// signals replaceability and remains unconfirmed.
//
// The cache is optional and serves as an optimization to avoid visiting
// transactions we've already determined don't signal replacement.
//
// This function MUST be called with the mempool lock held (for reads).
func (mp *TxPool) signalsReplacement(tx *btcutil.Tx,
	cache map[chainhash.Hash]struct{}) bool {

	// If a cache was not provided, we'll initialize one now to use for the
	// recursive calls.
	if cache == nil {
		cache = make(map[chainhash.Hash]struct{})
	}

	for _, txIn := range tx.MsgTx().TxIn {
		if txIn.Sequence <= MaxRBFSequence {
			return true
		}

		hash := txIn.PreviousOutPoint.Hash
		unconfirmedAncestor, ok := mp.pool[hash]
		if !ok {
			continue
		}

		// If we've already determined the transaction doesn't signal
		// replacement, we can avoid visiting it again.
		if _, ok := cache[hash]; ok {
			continue
		}

		if mp.signalsReplacement(unconfirmedAncestor.Tx, cache) {
			return true
		}

		// Since the transaction doesn't signal replacement, we'll cache
		// its result to ensure we don't attempt to determine so again.
		cache[hash] = struct{}{}
	}

	return false
}

// txAncestors returns all of the unconfirmed ancestors of the given
// transaction. Given transactions A, B, and C where C spends B and B spends A,
// A and B are considered ancestors of C.
//
// The cache is optional and serves as an optimization to avoid visiting
// transactions we've already determined ancestors of.
//
// This function MUST be called with the mempool lock held (for reads).
func (mp *TxPool) txAncestors(tx *btcutil.Tx,
	cache map[chainhash.Hash]map[chainhash.Hash]*btcutil.Tx) map[chainhash.Hash]*btcutil.Tx {

	// If a cache was not provided, we'll initialize one now to use for the
	// recursive calls.
	if cache == nil {
		cache = make(map[chainhash.Hash]map[chainhash.Hash]*btcutil.Tx)
	}

	ancestors := make(map[chainhash.Hash]*btcutil.Tx)
	for _, txIn := range tx.MsgTx().TxIn {
		parent, ok := mp.pool[txIn.PreviousOutPoint.Hash]
		if !ok {
			continue
		}
		ancestors[*parent.Tx.Hash()] = parent.Tx

		// Determine if the ancestors of this ancestor have already been
		// computed. If they haven't, we'll do so now and cache them to
		// use them later on if necessary.
		moreAncestors, ok := cache[*parent.Tx.Hash()]
		if !ok {
			moreAncestors = mp.txAncestors(parent.Tx, cache)
			cache[*parent.Tx.Hash()] = moreAncestors
		}

		for hash, ancestor := range moreAncestors {
			ancestors[hash] = ancestor
		}
	}

	return ancestors
}

// txDescendants returns all of the unconfirmed descendants of the given
// transaction. Given transactions A, B, and C where C spends B and B spends A,
// B and C are considered descendants of A. A cache can be provided in order to
// easily retrieve the descendants of transactions we've already determined the
// descendants of.
//
// This function MUST be called with the mempool lock held (for reads).
func (mp *TxPool) txDescendants(tx *btcutil.Tx,
	cache map[chainhash.Hash]map[chainhash.Hash]*btcutil.Tx) map[chainhash.Hash]*btcutil.Tx {

	// If a cache was not provided, we'll initialize one now to use for the
	// recursive calls.
	if cache == nil {
		cache = make(map[chainhash.Hash]map[chainhash.Hash]*btcutil.Tx)
	}

	// We'll go through all of the outputs of the transaction to determine
	// if they are spent by any other mempool transactions.
	descendants := make(map[chainhash.Hash]*btcutil.Tx)
	op := wire.OutPoint{Hash: *tx.Hash()}
	for i := range tx.MsgTx().TxOut {
		op.Index = uint32(i)
		descendant, ok := mp.outpoints[op]
		if !ok {
			continue
		}
		descendants[*descendant.Hash()] = descendant

		// Determine if the descendants of this descendant have already
		// been computed. If they haven't, we'll do so now and cache
		// them to use them later on if necessary.
		moreDescendants, ok := cache[*descendant.Hash()]
		if !ok {
			moreDescendants = mp.txDescendants(descendant, cache)
			cache[*descendant.Hash()] = moreDescendants
		}

		for _, moreDescendant := range moreDescendants {
			descendants[*moreDescendant.Hash()] = moreDescendant
		}
	}

	return descendants
}

// txConflicts returns all of the unconfirmed transactions that would become
// conflicts if we were to accept the given transaction into the mempool. An
// unconfirmed conflict is known as a transaction that spends an output already
// spent by a different transaction within the mempool. Any descendants of these
// transactions are also considered conflicts as they would no longer exist.
// These are generally not allowed except for transactions that signal RBF
// support.
//
// This function MUST be called with the mempool lock held (for reads).
func (mp *TxPool) txConflicts(tx *btcutil.Tx) map[chainhash.Hash]*btcutil.Tx {
	conflicts := make(map[chainhash.Hash]*btcutil.Tx)
	for _, txIn := range tx.MsgTx().TxIn {
		conflict, ok := mp.outpoints[txIn.PreviousOutPoint]
		if !ok {
			continue
		}
		conflicts[*conflict.Hash()] = conflict
		for hash, descendant := range mp.txDescendants(conflict, nil) {
			conflicts[hash] = descendant
		}
	}
	return conflicts
}

// CheckSpend checks whether the passed outpoint is already spent by a
// transaction in the mempool. If that's the case the spending transaction will
// be returned, if not nil will be returned.
func (mp *TxPool) CheckSpend(op wire.OutPoint) *btcutil.Tx {
	mp.mtx.RLock()
	txR := mp.outpoints[op]
	mp.mtx.RUnlock()

	return txR
}

// fetchInputUtxos loads utxo details about the input transactions referenced by
// the passed transaction.  First, it loads the details form the viewpoint of
// the main chain, then it adjusts them based upon the contents of the
// transaction pool.
//
// This function MUST be called with the mempool lock held (for reads).
func (mp *TxPool) fetchInputUtxos(tx *btcutil.Tx) (*blockchain.UtxoViewpoint, error) {
	utxoView, err := mp.cfg.FetchUtxoView(tx)
	if err != nil {
		return nil, err
	}

	// Attempt to populate any missing inputs from the transaction pool.
	for _, txIn := range tx.MsgTx().TxIn {
		prevOut := &txIn.PreviousOutPoint
		entry := utxoView.LookupEntry(*prevOut)
		if entry != nil && !entry.IsSpent() {
			continue
		}

		if poolTxDesc, exists := mp.pool[prevOut.Hash]; exists {
			// AddTxOut ignores out of range index values, so it is
			// safe to call without bounds checking here.
			utxoView.AddTxOut(poolTxDesc.Tx, prevOut.Index,
				mining.UnminedHeight)
		}
	}

	return utxoView, nil
}

// FetchTransaction returns the requested transaction from the transaction pool.
// This only fetches from the main transaction pool and does not include
// orphans.
//
// This function is safe for concurrent access.
func (mp *TxPool) FetchTransaction(txHash *chainhash.Hash) (*btcutil.Tx, error) {
	// Protect concurrent access.
	mp.mtx.RLock()
	txDesc, exists := mp.pool[*txHash]
	mp.mtx.RUnlock()

	if exists {
		return txDesc.Tx, nil
	}

	return nil, fmt.Errorf("transaction is not in the pool")
}

// validateReplacement determines whether a transaction is deemed as a valid
// replacement of all of its conflicts according to the RBF policy. If it is
// valid, no error is returned. Otherwise, an error is returned indicating what
// went wrong.
//
// This function MUST be called with the mempool lock held (for reads).
func (mp *TxPool) validateReplacement(tx *btcutil.Tx,
	txFee int64) (map[chainhash.Hash]*btcutil.Tx, error) {

	// First, we'll make sure the set of conflicting transactions doesn't
	// exceed the maximum allowed.
	conflicts := mp.txConflicts(tx)
	if len(conflicts) > MaxReplacementEvictions {
		str := fmt.Sprintf("%v: replacement transaction evicts more "+
			"transactions than permitted: max is %v, evicts %v",
			tx.Hash(), MaxReplacementEvictions, len(conflicts))
		return nil, txRuleError(wire.RejectNonstandard, str)
	}

	// The set of conflicts (transactions we'll replace) and ancestors
	// should not overlap, otherwise the replacement would be spending an
	// output that no longer exists.
	for ancestorHash := range mp.txAncestors(tx, nil) {
		if _, ok := conflicts[ancestorHash]; !ok {
			continue
		}
		str := fmt.Sprintf("%v: replacement transaction spends parent "+
			"transaction %v", tx.Hash(), ancestorHash)
		return nil, txRuleError(wire.RejectInvalid, str)
	}

	// The replacement should have a higher fee rate than each of the
	// conflicting transactions and a higher absolute fee than the fee sum
	// of all the conflicting transactions.
	//
	// We usually don't want to accept replacements with lower fee rates
	// than what they replaced as that would lower the fee rate of the next
	// block. Requiring that the fee rate always be increased is also an
	// easy-to-reason about way to prevent DoS attacks via replacements.
	var (
		txSize           = GetTxVirtualSize(tx)
		txFeeRate        = txFee * 1000 / txSize
		conflictsFee     int64
		conflictsParents = make(map[chainhash.Hash]struct{})
	)
	for hash, conflict := range conflicts {
		if txFeeRate <= mp.pool[hash].FeePerKB {
			str := fmt.Sprintf("%v: replacement transaction has an "+
				"insufficient fee rate: needs more than %v, "+
				"has %v", tx.Hash(), mp.pool[hash].FeePerKB,
				txFeeRate)
			return nil, txRuleError(wire.RejectInsufficientFee, str)
		}

		conflictsFee += mp.pool[hash].Fee

		// We'll track each conflict's parents to ensure the replacement
		// isn't spending any new unconfirmed inputs.
		for _, txIn := range conflict.MsgTx().TxIn {
			conflictsParents[txIn.PreviousOutPoint.Hash] = struct{}{}
		}
	}

	// It should also have an absolute fee greater than all of the
	// transactions it intends to replace and pay for its own bandwidth,
	// which is determined by our minimum relay fee.
	minFee := calcMinRequiredTxRelayFee(txSize, mp.cfg.Policy.MinRelayTxFee)
	if txFee < conflictsFee+minFee {
		str := fmt.Sprintf("%v: replacement transaction has an "+
			"insufficient absolute fee: needs %v, has %v",
			tx.Hash(), conflictsFee+minFee, txFee)
		return nil, txRuleError(wire.RejectInsufficientFee, str)
	}

	// Finally, it should not spend any new unconfirmed outputs, other than
	// the ones already included in the parents of the conflicting
	// transactions it'll replace.
	for _, txIn := range tx.MsgTx().TxIn {
		if _, ok := conflictsParents[txIn.PreviousOutPoint.Hash]; ok {
			continue
		}
		// Confirmed outputs are valid to spend in the replacement.
		if _, ok := mp.pool[txIn.PreviousOutPoint.Hash]; !ok {
			continue
		}
		str := fmt.Sprintf("replacement transaction spends new "+
			"unconfirmed input %v not found in conflicting "+
			"transactions", txIn.PreviousOutPoint)
		return nil, txRuleError(wire.RejectInvalid, str)
	}

	return conflicts, nil
}

// maybeAcceptTransaction is the internal function which implements the public
// MaybeAcceptTransaction.  See the comment for MaybeAcceptTransaction for
// more details.
//
// This function MUST be called with the mempool lock held (for writes).
<<<<<<< HEAD
func (mp *TxPool) maybeAcceptTransaction(tx *btcutil.Tx, isNew, rateLimit, rejectDupOrphans bool) ([]*chainhash.Hash, *TxDesc, error) {
	txHash := tx.Hash()

	// If a transaction has witness data, and segwit isn't active yet, then
	// we won't accept it into the mempool as it can't be mined yet.
	if tx.MsgTx().HasWitness() {
		segwitActive, err := mp.cfg.IsDeploymentActive(chaincfg.DeploymentSegwit)
		if err != nil {
			return nil, nil, err
		}

		if !segwitActive {
			simnetHint := ""
			if mp.cfg.ChainParams.Net == wire.SimNet {
				bestHeight := mp.cfg.BestHeight()
				simnetHint = fmt.Sprintf(" (The threshold for segwit activation is 300 blocks on simnet, "+
					"current best height is %d)", bestHeight)
			}
			str := fmt.Sprintf("transaction %v has witness data, "+
				"but segwit isn't active yet%s", txHash, simnetHint)
			return nil, nil, txRuleError(wire.RejectNonstandard, str)
		}
	}

	// Don't accept the transaction if it already exists in the pool.  This
	// applies to orphan transactions as well when the reject duplicate
	// orphans flag is set.  This check is intended to be a quick check to
	// weed out duplicates.
	if mp.isTransactionInPool(txHash) || (rejectDupOrphans &&
		mp.isOrphanInPool(txHash)) {

		str := fmt.Sprintf("already have transaction %v", txHash)
		return nil, nil, txRuleError(wire.RejectDuplicate, str)
	}

	// Perform preliminary sanity checks on the transaction.  This makes
	// use of blockchain which contains the invariant rules for what
	// transactions are allowed into blocks.
	err := blockchain.CheckTransactionSanity(tx)
	if err != nil {
		if cerr, ok := err.(blockchain.RuleError); ok {
			return nil, nil, chainRuleError(cerr)
		}
		return nil, nil, err
	}

	// A standalone transaction must not be a coinbase transaction.
	if blockchain.IsCoinBase(tx) {
		str := fmt.Sprintf("transaction %v is an individual coinbase",
			txHash)
		return nil, nil, txRuleError(wire.RejectInvalid, str)
	}

	// Get the current height of the main chain.  A standalone transaction
	// will be mined into the next block at best, so its height is at least
	// one more than the current height.
	bestHeight := mp.cfg.BestHeight()
	nextBlockHeight := bestHeight + 1

	medianTimePast := mp.cfg.MedianTimePast()

	// Don't allow non-standard transactions if the network parameters
	// forbid their acceptance.
	if !mp.cfg.Policy.AcceptNonStd {
		err = CheckTransactionStandard(tx, nextBlockHeight,
			medianTimePast, mp.cfg.Policy.MinRelayTxFee,
			mp.cfg.Policy.MaxTxVersion)
		if err != nil {
			// Attempt to extract a reject code from the error so
			// it can be retained.  When not possible, fall back to
			// a non standard error.
			rejectCode, found := extractRejectCode(err)
			if !found {
				rejectCode = wire.RejectNonstandard
			}
			str := fmt.Sprintf("transaction %v is not standard: %v",
				txHash, err)
			return nil, nil, txRuleError(rejectCode, str)
		}
	}

	// The transaction may not use any of the same outputs as other
	// transactions already in the pool as that would ultimately result in a
	// double spend, unless those transactions signal for RBF. This check is
	// intended to be quick and therefore only detects double spends within
	// the transaction pool itself. The transaction could still be double
	// spending coins from the main chain at this point. There is a more
	// in-depth check that happens later after fetching the referenced
	// transaction inputs from the main chain which examines the actual
	// spend data and prevents double spends.
	isReplacement, err := mp.checkPoolDoubleSpend(tx)
	if err != nil {
		return nil, nil, err
	}

	// Fetch all of the unspent transaction outputs referenced by the inputs
	// to this transaction.  This function also attempts to fetch the
	// transaction itself to be used for detecting a duplicate transaction
	// without needing to do a separate lookup.
	utxoView, err := mp.fetchInputUtxos(tx)
	if err != nil {
		if cerr, ok := err.(blockchain.RuleError); ok {
			return nil, nil, chainRuleError(cerr)
		}
		return nil, nil, err
	}

	// Don't allow the transaction if it exists in the main chain and is
	// already fully spent.
	prevOut := wire.OutPoint{Hash: *txHash}
	for txOutIdx := range tx.MsgTx().TxOut {
		prevOut.Index = uint32(txOutIdx)
		entry := utxoView.LookupEntry(prevOut)
		if entry != nil && !entry.IsSpent() {
			return nil, nil, txRuleError(wire.RejectDuplicate,
				"transaction already exists")
		}
		utxoView.RemoveEntry(prevOut)
	}

	// Transaction is an orphan if any of the referenced transaction outputs
	// don't exist or are already spent.  Adding orphans to the orphan pool
	// is not handled by this function, and the caller should use
	// maybeAddOrphan if this behavior is desired.
	var missingParents []*chainhash.Hash
	for outpoint, entry := range utxoView.Entries() {
		if entry == nil || entry.IsSpent() {
			// Must make a copy of the hash here since the iterator
			// is replaced and taking its address directly would
			// result in all the entries pointing to the same
			// memory location and thus all be the final hash.
			hashCopy := outpoint.Hash
			missingParents = append(missingParents, &hashCopy)
		}
	}
	if len(missingParents) > 0 {
		return missingParents, nil, nil
	}

	// Don't allow the transaction into the mempool unless its sequence
	// lock is active, meaning that it'll be allowed into the next block
	// with respect to its defined relative lock times.
	sequenceLock, err := mp.cfg.CalcSequenceLock(tx, utxoView)
	if err != nil {
		if cerr, ok := err.(blockchain.RuleError); ok {
			return nil, nil, chainRuleError(cerr)
		}
		return nil, nil, err
	}
	if !blockchain.SequenceLockActive(sequenceLock, nextBlockHeight,
		medianTimePast) {
		return nil, nil, txRuleError(wire.RejectNonstandard,
			"transaction's sequence locks on inputs not met")
	}

	// Perform several checks on the transaction inputs using the invariant
	// rules in blockchain for what transactions are allowed into blocks.
	// Also returns the fees associated with the transaction which will be
	// used later.
	txFee, err := blockchain.CheckTransactionInputs(tx, nextBlockHeight,
		utxoView, mp.cfg.ChainParams)
	if err != nil {
		if cerr, ok := err.(blockchain.RuleError); ok {
			return nil, nil, chainRuleError(cerr)
		}
		return nil, nil, err
	}
=======
func (mp *TxPool) maybeAcceptTransaction(tx *btcutil.Tx, isNew, rateLimit,
	rejectDupOrphans bool) ([]*chainhash.Hash, *TxDesc, error) {
>>>>>>> 429d00fe

	txHash := tx.Hash()

	// Check for mempool acceptance.
	r, err := mp.checkMempoolAcceptance(
		tx, isNew, rateLimit, rejectDupOrphans,
	)
	if err != nil {
		return nil, nil, err
	}

	// Exit early if this transaction is missing parents.
	if len(r.MissingParents) > 0 {
		return r.MissingParents, nil, nil
	}

	// Now that we've deemed the transaction as valid, we can add it to the
	// mempool. If it ended up replacing any transactions, we'll remove them
	// first.
	for _, conflict := range r.Conflicts {
		log.Debugf("Replacing transaction %v (fee_rate=%v sat/kb) "+
			"with %v (fee_rate=%v sat/kb)\n", conflict.Hash(),
			mp.pool[*conflict.Hash()].FeePerKB, tx.Hash(),
			int64(r.TxFee)*1000/r.TxSize)

		// The conflict set should already include the descendants for
		// each one, so we don't need to remove the redeemers within
		// this call as they'll be removed eventually.
		mp.removeTransaction(conflict, false)
	}
	txD := mp.addTransaction(r.utxoView, tx, r.bestHeight, int64(r.TxFee))

	log.Debugf("Accepted transaction %v (pool size: %v)", txHash,
		len(mp.pool))

	return nil, txD, nil
}

// MaybeAcceptTransaction is the main workhorse for handling insertion of new
// free-standing transactions into a memory pool.  It includes functionality
// such as rejecting duplicate transactions, ensuring transactions follow all
// rules, detecting orphan transactions, and insertion into the memory pool.
//
// If the transaction is an orphan (missing parent transactions), the
// transaction is NOT added to the orphan pool, but each unknown referenced
// parent is returned.  Use ProcessTransaction instead if new orphans should
// be added to the orphan pool.
//
// This function is safe for concurrent access.
func (mp *TxPool) MaybeAcceptTransaction(tx *btcutil.Tx, isNew, rateLimit bool) ([]*chainhash.Hash, *TxDesc, error) {
	// Protect concurrent access.
	mp.mtx.Lock()
	hashes, txD, err := mp.maybeAcceptTransaction(tx, isNew, rateLimit, true)
	mp.mtx.Unlock()

	return hashes, txD, err
}

// processOrphans is the internal function which implements the public
// ProcessOrphans.  See the comment for ProcessOrphans for more details.
//
// This function MUST be called with the mempool lock held (for writes).
func (mp *TxPool) processOrphans(acceptedTx *btcutil.Tx) []*TxDesc {
	var acceptedTxns []*TxDesc

	// Start with processing at least the passed transaction.
	processList := list.New()
	processList.PushBack(acceptedTx)
	for processList.Len() > 0 {
		// Pop the transaction to process from the front of the list.
		firstElement := processList.Remove(processList.Front())
		processItem := firstElement.(*btcutil.Tx)

		prevOut := wire.OutPoint{Hash: *processItem.Hash()}
		for txOutIdx := range processItem.MsgTx().TxOut {
			// Look up all orphans that redeem the output that is
			// now available.  This will typically only be one, but
			// it could be multiple if the orphan pool contains
			// double spends.  While it may seem odd that the orphan
			// pool would allow this since there can only possibly
			// ultimately be a single redeemer, it's important to
			// track it this way to prevent malicious actors from
			// being able to purposely constructing orphans that
			// would otherwise make outputs unspendable.
			//
			// Skip to the next available output if there are none.
			prevOut.Index = uint32(txOutIdx)
			orphans, exists := mp.orphansByPrev[prevOut]
			if !exists {
				continue
			}

			// Potentially accept an orphan into the tx pool.
			for _, tx := range orphans {
				missing, txD, err := mp.maybeAcceptTransaction(
					tx, true, true, false)
				if err != nil {
					// The orphan is now invalid, so there
					// is no way any other orphans which
					// redeem any of its outputs can be
					// accepted.  Remove them.
					mp.removeOrphan(tx, true)
					break
				}

				// Transaction is still an orphan.  Try the next
				// orphan which redeems this output.
				if len(missing) > 0 {
					continue
				}

				// Transaction was accepted into the main pool.
				//
				// Add it to the list of accepted transactions
				// that are no longer orphans, remove it from
				// the orphan pool, and add it to the list of
				// transactions to process so any orphans that
				// depend on it are handled too.
				acceptedTxns = append(acceptedTxns, txD)
				mp.removeOrphan(tx, false)
				processList.PushBack(tx)

				// Only one transaction for this outpoint can be
				// accepted, so the rest are now double spends
				// and are removed later.
				break
			}
		}
	}

	// Recursively remove any orphans that also redeem any outputs redeemed
	// by the accepted transactions since those are now definitive double
	// spends.
	mp.removeOrphanDoubleSpends(acceptedTx)
	for _, txD := range acceptedTxns {
		mp.removeOrphanDoubleSpends(txD.Tx)
	}

	return acceptedTxns
}

// ProcessOrphans determines if there are any orphans which depend on the passed
// transaction hash (it is possible that they are no longer orphans) and
// potentially accepts them to the memory pool.  It repeats the process for the
// newly accepted transactions (to detect further orphans which may no longer be
// orphans) until there are no more.
//
// It returns a slice of transactions added to the mempool.  A nil slice means
// no transactions were moved from the orphan pool to the mempool.
//
// This function is safe for concurrent access.
func (mp *TxPool) ProcessOrphans(acceptedTx *btcutil.Tx) []*TxDesc {
	mp.mtx.Lock()
	acceptedTxns := mp.processOrphans(acceptedTx)
	mp.mtx.Unlock()

	return acceptedTxns
}

// ProcessTransaction is the main workhorse for handling insertion of new
// free-standing transactions into the memory pool.  It includes functionality
// such as rejecting duplicate transactions, ensuring transactions follow all
// rules, orphan transaction handling, and insertion into the memory pool.
//
// It returns a slice of transactions added to the mempool.  When the
// error is nil, the list will include the passed transaction itself along
// with any additional orphan transactions that were added as a result of
// the passed one being accepted.
//
// This function is safe for concurrent access.
func (mp *TxPool) ProcessTransaction(tx *btcutil.Tx, allowOrphan, rateLimit bool, tag Tag) ([]*TxDesc, error) {
	log.Tracef("Processing transaction %v", tx.Hash())

	// Protect concurrent access.
	mp.mtx.Lock()
	defer mp.mtx.Unlock()

	// Potentially accept the transaction to the memory pool.
	missingParents, txD, err := mp.maybeAcceptTransaction(tx, true, rateLimit,
		true)
	if err != nil {
		return nil, err
	}

	if len(missingParents) == 0 {
		// Accept any orphan transactions that depend on this
		// transaction (they may no longer be orphans if all inputs
		// are now available) and repeat for those accepted
		// transactions until there are no more.
		newTxs := mp.processOrphans(tx)
		acceptedTxs := make([]*TxDesc, len(newTxs)+1)

		// Add the parent transaction first so remote nodes
		// do not add orphans.
		acceptedTxs[0] = txD
		copy(acceptedTxs[1:], newTxs)

		return acceptedTxs, nil
	}

	// The transaction is an orphan (has inputs missing).  Reject
	// it if the flag to allow orphans is not set.
	if !allowOrphan {
		// Only use the first missing parent transaction in
		// the error message.
		//
		// NOTE: RejectDuplicate is really not an accurate
		// reject code here, but it matches the reference
		// implementation and there isn't a better choice due
		// to the limited number of reject codes.  Missing
		// inputs is assumed to mean they are already spent
		// which is not really always the case.
		str := fmt.Sprintf("orphan transaction %v references "+
			"outputs of unknown or fully-spent "+
			"transaction %v", tx.Hash(), missingParents[0])
		return nil, txRuleError(wire.RejectDuplicate, str)
	}

	// Potentially add the orphan transaction to the orphan pool.
	err = mp.maybeAddOrphan(tx, tag)
	return nil, err
}

// Count returns the number of transactions in the main pool.  It does not
// include the orphan pool.
//
// This function is safe for concurrent access.
func (mp *TxPool) Count() int {
	mp.mtx.RLock()
	count := len(mp.pool)
	mp.mtx.RUnlock()

	return count
}

// TxHashes returns a slice of hashes for all the transactions in the memory
// pool.
//
// This function is safe for concurrent access.
func (mp *TxPool) TxHashes() []*chainhash.Hash {
	mp.mtx.RLock()
	hashes := make([]*chainhash.Hash, len(mp.pool))
	i := 0
	for hash := range mp.pool {
		hashCopy := hash
		hashes[i] = &hashCopy
		i++
	}
	mp.mtx.RUnlock()

	return hashes
}

// TxDescs returns a slice of descriptors for all the transactions in the pool.
// The descriptors are to be treated as read only.
//
// This function is safe for concurrent access.
func (mp *TxPool) TxDescs() []*TxDesc {
	mp.mtx.RLock()
	descs := make([]*TxDesc, len(mp.pool))
	i := 0
	for _, desc := range mp.pool {
		descs[i] = desc
		i++
	}
	mp.mtx.RUnlock()

	return descs
}

// MiningDescs returns a slice of mining descriptors for all the transactions
// in the pool.
//
// This is part of the mining.TxSource interface implementation and is safe for
// concurrent access as required by the interface contract.
func (mp *TxPool) MiningDescs() []*mining.TxDesc {
	mp.mtx.RLock()
	descs := make([]*mining.TxDesc, len(mp.pool))
	i := 0
	for _, desc := range mp.pool {
		descs[i] = &desc.TxDesc
		i++
	}
	mp.mtx.RUnlock()

	return descs
}

// RawMempoolVerbose returns all the entries in the mempool as a fully
// populated btcjson result.
//
// This function is safe for concurrent access.
func (mp *TxPool) RawMempoolVerbose() map[string]*btcjson.GetRawMempoolVerboseResult {
	mp.mtx.RLock()
	defer mp.mtx.RUnlock()

	result := make(map[string]*btcjson.GetRawMempoolVerboseResult,
		len(mp.pool))
	bestHeight := mp.cfg.BestHeight()

	for _, desc := range mp.pool {
		// Calculate the current priority based on the inputs to
		// the transaction.  Use zero if one or more of the
		// input transactions can't be found for some reason.
		tx := desc.Tx
		var currentPriority float64
		utxos, err := mp.fetchInputUtxos(tx)
		if err == nil {
			currentPriority = mining.CalcPriority(tx.MsgTx(), utxos,
				bestHeight+1)
		}

		mpd := &btcjson.GetRawMempoolVerboseResult{
			Size:             int32(tx.MsgTx().SerializeSize()),
			Vsize:            int32(GetTxVirtualSize(tx)),
			Weight:           int32(blockchain.GetTransactionWeight(tx)),
			Fee:              btcutil.Amount(desc.Fee).ToBTC(),
			Time:             desc.Added.Unix(),
			Height:           int64(desc.Height),
			StartingPriority: desc.StartingPriority,
			CurrentPriority:  currentPriority,
			Depends:          make([]string, 0),
		}
		for _, txIn := range tx.MsgTx().TxIn {
			hash := &txIn.PreviousOutPoint.Hash
			if mp.haveTransaction(hash) {
				mpd.Depends = append(mpd.Depends,
					hash.String())
			}
		}

		result[tx.Hash().String()] = mpd
	}

	return result
}

// LastUpdated returns the last time a transaction was added to or removed from
// the main pool.  It does not include the orphan pool.
//
// This function is safe for concurrent access.
func (mp *TxPool) LastUpdated() time.Time {
	return time.Unix(atomic.LoadInt64(&mp.lastUpdated), 0)
}

// MempoolAcceptResult holds the result from mempool acceptance check.
type MempoolAcceptResult struct {
	// TxFee is the fees paid in satoshi.
	TxFee btcutil.Amount

	// TxSize is the virtual size(vb) of the tx.
	TxSize int64

	// conflicts is a set of transactions whose inputs are spent by this
	// transaction(RBF).
	Conflicts map[chainhash.Hash]*btcutil.Tx

	// MissingParents is a set of outpoints that are used by this
	// transaction which cannot be found. Transaction is an orphan if any
	// of the referenced transaction outputs don't exist or are already
	// spent.
	//
	// NOTE: this field is mutually exclusive with other fields. If this
	// field is not nil, then other fields must be empty.
	MissingParents []*chainhash.Hash

	// utxoView is a set of the unspent transaction outputs referenced by
	// the inputs to this transaction.
	utxoView *blockchain.UtxoViewpoint

	// bestHeight is the best known height by the mempool.
	bestHeight int32
}

// CheckMempoolAcceptance behaves similarly to bitcoind's `testmempoolaccept`
// RPC method. It will perform a series of checks to decide whether this
// transaction can be accepted to the mempool. If not, the specific error is
// returned and the caller needs to take actions based on it.
func (mp *TxPool) CheckMempoolAcceptance(tx *btcutil.Tx) (
	*MempoolAcceptResult, error) {

	mp.mtx.RLock()
	defer mp.mtx.RUnlock()

	// Call checkMempoolAcceptance with isNew=true and rateLimit=true,
	// which has the effect that we always check the fee paid from this tx
	// is greater than min relay fee. We also reject this tx if it's
	// already an orphan.
	result, err := mp.checkMempoolAcceptance(tx, true, true, true)
	if err != nil {
		log.Errorf("CheckMempoolAcceptance: %v", err)
		return nil, err
	}

	log.Tracef("Tx %v passed mempool acceptance check: %v", tx.Hash(),
		spew.Sdump(result))

	return result, nil
}

// checkMempoolAcceptance performs a series of validations on the given
// transaction. It returns an error when the transaction fails to meet the
// mempool policy, otherwise a `mempoolAcceptResult` is returned.
func (mp *TxPool) checkMempoolAcceptance(tx *btcutil.Tx,
	isNew, rateLimit, rejectDupOrphans bool) (*MempoolAcceptResult, error) {

	txHash := tx.Hash()

	// Check for segwit activeness.
	if err := mp.validateSegWitDeployment(tx); err != nil {
		return nil, err
	}

	// Don't accept the transaction if it already exists in the pool. This
	// applies to orphan transactions as well when the reject duplicate
	// orphans flag is set. This check is intended to be a quick check to
	// weed out duplicates.
	if mp.isTransactionInPool(txHash) || (rejectDupOrphans &&
		mp.isOrphanInPool(txHash)) {

		str := fmt.Sprintf("already have transaction in mempool %v",
			txHash)
		return nil, txRuleError(wire.RejectDuplicate, str)
	}

	// Perform preliminary sanity checks on the transaction. This makes use
	// of blockchain which contains the invariant rules for what
	// transactions are allowed into blocks.
	err := blockchain.CheckTransactionSanity(tx)
	if err != nil {
		if cerr, ok := err.(blockchain.RuleError); ok {
			return nil, chainRuleError(cerr)
		}

		return nil, err
	}

	// A standalone transaction must not be a coinbase transaction.
	if blockchain.IsCoinBase(tx) {
		str := fmt.Sprintf("transaction is an individual coinbase %v",
			txHash)

		return nil, txRuleError(wire.RejectInvalid, str)
	}

	// Get the current height of the main chain. A standalone transaction
	// will be mined into the next block at best, so its height is at least
	// one more than the current height.
	bestHeight := mp.cfg.BestHeight()
	nextBlockHeight := bestHeight + 1

	medianTimePast := mp.cfg.MedianTimePast()

	// The transaction may not use any of the same outputs as other
	// transactions already in the pool as that would ultimately result in
	// a double spend, unless those transactions signal for RBF. This check
	// is intended to be quick and therefore only detects double spends
	// within the transaction pool itself. The transaction could still be
	// double spending coins from the main chain at this point. There is a
	// more in-depth check that happens later after fetching the referenced
	// transaction inputs from the main chain which examines the actual
	// spend data and prevents double spends.
	isReplacement, err := mp.checkPoolDoubleSpend(tx)
	if err != nil {
		return nil, err
	}

	// Fetch all of the unspent transaction outputs referenced by the
	// inputs to this transaction. This function also attempts to fetch the
	// transaction itself to be used for detecting a duplicate transaction
	// without needing to do a separate lookup.
	utxoView, err := mp.fetchInputUtxos(tx)
	if err != nil {
		if cerr, ok := err.(blockchain.RuleError); ok {
			return nil, chainRuleError(cerr)
		}

		return nil, err
	}

	// Don't allow the transaction if it exists in the main chain and is
	// already fully spent.
	prevOut := wire.OutPoint{Hash: *txHash}
	for txOutIdx := range tx.MsgTx().TxOut {
		prevOut.Index = uint32(txOutIdx)

		entry := utxoView.LookupEntry(prevOut)
		if entry != nil && !entry.IsSpent() {
			return nil, txRuleError(wire.RejectDuplicate,
				"transaction already exists in blockchain")
		}

		utxoView.RemoveEntry(prevOut)
	}

	// Transaction is an orphan if any of the referenced transaction
	// outputs don't exist or are already spent. Adding orphans to the
	// orphan pool is not handled by this function, and the caller should
	// use maybeAddOrphan if this behavior is desired.
	var missingParents []*chainhash.Hash
	for outpoint, entry := range utxoView.Entries() {
		if entry == nil || entry.IsSpent() {
			// Must make a copy of the hash here since the iterator
			// is replaced and taking its address directly would
			// result in all the entries pointing to the same
			// memory location and thus all be the final hash.
			hashCopy := outpoint.Hash
			missingParents = append(missingParents, &hashCopy)
		}
	}

	// Exit early if this transaction is missing parents.
	if len(missingParents) > 0 {
		log.Debugf("Tx %v is an orphan with missing parents: %v",
			txHash, missingParents)

		return &MempoolAcceptResult{
			MissingParents: missingParents,
		}, nil
	}

	// Perform several checks on the transaction inputs using the invariant
	// rules in blockchain for what transactions are allowed into blocks.
	// Also returns the fees associated with the transaction which will be
	// used later.
	//
	// NOTE: this check must be performed before `validateStandardness` to
	// make sure a nil entry is not returned from `utxoView.LookupEntry`.
	txFee, err := blockchain.CheckTransactionInputs(
		tx, nextBlockHeight, utxoView, mp.cfg.ChainParams,
	)
	if err != nil {
		if cerr, ok := err.(blockchain.RuleError); ok {
			return nil, chainRuleError(cerr)
		}
		return nil, err
	}

	// Don't allow non-standard transactions or non-standard inputs if the
	// network parameters forbid their acceptance.
	err = mp.validateStandardness(
		tx, nextBlockHeight, medianTimePast, utxoView,
	)
	if err != nil {
		return nil, err
	}

	// Don't allow the transaction into the mempool unless its sequence
	// lock is active, meaning that it'll be allowed into the next block
	// with respect to its defined relative lock times.
	sequenceLock, err := mp.cfg.CalcSequenceLock(tx, utxoView)
	if err != nil {
		if cerr, ok := err.(blockchain.RuleError); ok {
			return nil, chainRuleError(cerr)
		}

		return nil, err
	}

	if !blockchain.SequenceLockActive(
		sequenceLock, nextBlockHeight, medianTimePast,
	) {

		return nil, txRuleError(wire.RejectNonstandard,
			"transaction's sequence locks on inputs not met")
	}

	// Don't allow transactions with an excessive number of signature
	// operations which would result in making it impossible to mine.
	if err := mp.validateSigCost(tx, utxoView); err != nil {
		return nil, err
	}

	txSize := GetTxVirtualSize(tx)

	// Don't allow transactions with fees too low to get into a mined
	// block.
	err = mp.validateRelayFeeMet(
		tx, txFee, txSize, utxoView, nextBlockHeight, isNew, rateLimit,
	)
	if err != nil {
		return nil, err
	}

	// If the transaction has any conflicts, and we've made it this far,
	// then we're processing a potential replacement.
	var conflicts map[chainhash.Hash]*btcutil.Tx
	if isReplacement {
		conflicts, err = mp.validateReplacement(tx, txFee)
		if err != nil {
			return nil, err
		}
	}

	// Verify crypto signatures for each input and reject the transaction
	// if any don't verify.
	err = blockchain.ValidateTransactionScripts(tx, utxoView,
		txscript.StandardVerifyFlags, mp.cfg.SigCache,
		mp.cfg.HashCache)
	if err != nil {
		if cerr, ok := err.(blockchain.RuleError); ok {
			return nil, chainRuleError(cerr)
		}
		return nil, err
	}

	result := &MempoolAcceptResult{
		TxFee:      btcutil.Amount(txFee),
		TxSize:     txSize,
		Conflicts:  conflicts,
		utxoView:   utxoView,
		bestHeight: bestHeight,
	}

	return result, nil
}

// validateSegWitDeployment checks that when a transaction has witness data,
// segwit must be active.
func (mp *TxPool) validateSegWitDeployment(tx *btcutil.Tx) error {
	// Exit early if this transaction doesn't have witness data.
	if !tx.MsgTx().HasWitness() {
		return nil
	}

	// If a transaction has witness data, and segwit isn't active yet, then
	// we won't accept it into the mempool as it can't be mined yet.
	segwitActive, err := mp.cfg.IsDeploymentActive(
		chaincfg.DeploymentSegwit,
	)
	if err != nil {
		return err
	}

	// Exit early if segwit is active.
	if segwitActive {
		return nil
	}

	simnetHint := ""
	if mp.cfg.ChainParams.Net == wire.SimNet {
		bestHeight := mp.cfg.BestHeight()
		simnetHint = fmt.Sprintf(" (The threshold for segwit "+
			"activation is 300 blocks on simnet, current best "+
			"height is %d)", bestHeight)
	}
	str := fmt.Sprintf("transaction %v has witness data, "+
		"but segwit isn't active yet%s", tx.Hash(), simnetHint)

	return txRuleError(wire.RejectNonstandard, str)
}

// validateStandardness checks the transaction passes both transaction standard
// and input standard.
func (mp *TxPool) validateStandardness(tx *btcutil.Tx, nextBlockHeight int32,
	medianTimePast time.Time, utxoView *blockchain.UtxoViewpoint) error {

	// Exit early if we accept non-standard transactions.
	//
	// NOTE: if you modify this code to accept non-standard transactions,
	// you should add code here to check that the transaction does a
	// reasonable number of ECDSA signature verifications.
	if mp.cfg.Policy.AcceptNonStd {
		return nil
	}

	// Check the transaction standard.
	err := CheckTransactionStandard(
		tx, nextBlockHeight, medianTimePast,
		mp.cfg.Policy.MinRelayTxFee, mp.cfg.Policy.MaxTxVersion,
	)
	if err != nil {
		// Attempt to extract a reject code from the error so it can be
		// retained. When not possible, fall back to a non standard
		// error.
		rejectCode, found := extractRejectCode(err)
		if !found {
			rejectCode = wire.RejectNonstandard
		}
		str := fmt.Sprintf("transaction %v is not standard: %v",
			tx.Hash(), err)

		return txRuleError(rejectCode, str)
	}

	// Check the inputs standard.
	err = checkInputsStandard(tx, utxoView)
	if err != nil {
		// Attempt to extract a reject code from the error so it can be
		// retained. When not possible, fall back to a non-standard
		// error.
		rejectCode, found := extractRejectCode(err)
		if !found {
			rejectCode = wire.RejectNonstandard
		}
		str := fmt.Sprintf("transaction %v has a non-standard "+
			"input: %v", tx.Hash(), err)

		return txRuleError(rejectCode, str)
	}

	return nil
}

// validateSigCost checks the cost to run the signature operations to make sure
// the number of singatures are sane.
func (mp *TxPool) validateSigCost(tx *btcutil.Tx,
	utxoView *blockchain.UtxoViewpoint) error {

	// Since the coinbase address itself can contain signature operations,
	// the maximum allowed signature operations per transaction is less
	// than the maximum allowed signature operations per block.
	//
	// TODO(roasbeef): last bool should be conditional on segwit activation
	sigOpCost, err := blockchain.GetSigOpCost(
		tx, false, utxoView, true, true,
	)
	if err != nil {
		if cerr, ok := err.(blockchain.RuleError); ok {
			return chainRuleError(cerr)
		}

		return err
	}

	// Exit early if the sig cost is under limit.
	if sigOpCost <= mp.cfg.Policy.MaxSigOpCostPerTx {
		return nil
	}

	str := fmt.Sprintf("transaction %v sigop cost is too high: %d > %d",
		tx.Hash(), sigOpCost, mp.cfg.Policy.MaxSigOpCostPerTx)

	return txRuleError(wire.RejectNonstandard, str)
}

// validateRelayFeeMet checks that the min relay fee is covered by this
// transaction.
func (mp *TxPool) validateRelayFeeMet(tx *btcutil.Tx, txFee, txSize int64,
	utxoView *blockchain.UtxoViewpoint, nextBlockHeight int32,
	isNew, rateLimit bool) error {

	txHash := tx.Hash()

	// Most miners allow a free transaction area in blocks they mine to go
	// alongside the area used for high-priority transactions as well as
	// transactions with fees. A transaction size of up to 1000 bytes is
	// considered safe to go into this section. Further, the minimum fee
	// calculated below on its own would encourage several small
	// transactions to avoid fees rather than one single larger transaction
	// which is more desirable. Therefore, as long as the size of the
	// transaction does not exceed 1000 less than the reserved space for
	// high-priority transactions, don't require a fee for it.
	minFee := calcMinRequiredTxRelayFee(txSize, mp.cfg.Policy.MinRelayTxFee)

	if txSize >= (DefaultBlockPrioritySize-1000) && txFee < minFee {
		str := fmt.Sprintf("transaction %v has %d fees which is under "+
			"the required amount of %d", txHash, txFee, minFee)

		return txRuleError(wire.RejectInsufficientFee, str)
	}

	// Exit early if the min relay fee is met.
	if txFee >= minFee {
		return nil
	}

	// Exit early if this is neither a new tx or rate limited.
	if !isNew && !rateLimit {
		return nil
	}

	// Require that free transactions have sufficient priority to be mined
	// in the next block. Transactions which are being added back to the
	// memory pool from blocks that have been disconnected during a reorg
	// are exempted.
	if isNew && !mp.cfg.Policy.DisableRelayPriority {
		currentPriority := mining.CalcPriority(
			tx.MsgTx(), utxoView, nextBlockHeight,
		)
		if currentPriority <= mining.MinHighPriority {
			str := fmt.Sprintf("transaction %v has insufficient "+
				"priority (%g <= %g)", txHash,
				currentPriority, mining.MinHighPriority)

			return txRuleError(wire.RejectInsufficientFee, str)
		}
	}

	// We can only end up here when the rateLimit is true. Free-to-relay
	// transactions are rate limited here to prevent penny-flooding with
	// tiny transactions as a form of attack.
	nowUnix := time.Now().Unix()

	// Decay passed data with an exponentially decaying ~10 minute window -
	// matches bitcoind handling.
	mp.pennyTotal *= math.Pow(
		1.0-1.0/600.0, float64(nowUnix-mp.lastPennyUnix),
	)
	mp.lastPennyUnix = nowUnix

	// Are we still over the limit?
	if mp.pennyTotal >= mp.cfg.Policy.FreeTxRelayLimit*10*1000 {
		str := fmt.Sprintf("transaction %v has been rejected "+
			"by the rate limiter due to low fees", txHash)

		return txRuleError(wire.RejectInsufficientFee, str)
	}

	oldTotal := mp.pennyTotal
	mp.pennyTotal += float64(txSize)
	log.Tracef("rate limit: curTotal %v, nextTotal: %v, limit %v",
		oldTotal, mp.pennyTotal, mp.cfg.Policy.FreeTxRelayLimit*10*1000)

	return nil
}

// New returns a new memory pool for validating and storing standalone
// transactions until they are mined into a block.
func New(cfg *Config) *TxPool {
	return &TxPool{
		cfg:            *cfg,
		pool:           make(map[chainhash.Hash]*TxDesc),
		orphans:        make(map[chainhash.Hash]*orphanTx),
		orphansByPrev:  make(map[wire.OutPoint]map[chainhash.Hash]*btcutil.Tx),
		nextExpireScan: time.Now().Add(orphanExpireScanInterval),
		outpoints:      make(map[wire.OutPoint]*btcutil.Tx),
	}
}<|MERGE_RESOLUTION|>--- conflicted
+++ resolved
@@ -928,178 +928,8 @@
 // more details.
 //
 // This function MUST be called with the mempool lock held (for writes).
-<<<<<<< HEAD
-func (mp *TxPool) maybeAcceptTransaction(tx *btcutil.Tx, isNew, rateLimit, rejectDupOrphans bool) ([]*chainhash.Hash, *TxDesc, error) {
-	txHash := tx.Hash()
-
-	// If a transaction has witness data, and segwit isn't active yet, then
-	// we won't accept it into the mempool as it can't be mined yet.
-	if tx.MsgTx().HasWitness() {
-		segwitActive, err := mp.cfg.IsDeploymentActive(chaincfg.DeploymentSegwit)
-		if err != nil {
-			return nil, nil, err
-		}
-
-		if !segwitActive {
-			simnetHint := ""
-			if mp.cfg.ChainParams.Net == wire.SimNet {
-				bestHeight := mp.cfg.BestHeight()
-				simnetHint = fmt.Sprintf(" (The threshold for segwit activation is 300 blocks on simnet, "+
-					"current best height is %d)", bestHeight)
-			}
-			str := fmt.Sprintf("transaction %v has witness data, "+
-				"but segwit isn't active yet%s", txHash, simnetHint)
-			return nil, nil, txRuleError(wire.RejectNonstandard, str)
-		}
-	}
-
-	// Don't accept the transaction if it already exists in the pool.  This
-	// applies to orphan transactions as well when the reject duplicate
-	// orphans flag is set.  This check is intended to be a quick check to
-	// weed out duplicates.
-	if mp.isTransactionInPool(txHash) || (rejectDupOrphans &&
-		mp.isOrphanInPool(txHash)) {
-
-		str := fmt.Sprintf("already have transaction %v", txHash)
-		return nil, nil, txRuleError(wire.RejectDuplicate, str)
-	}
-
-	// Perform preliminary sanity checks on the transaction.  This makes
-	// use of blockchain which contains the invariant rules for what
-	// transactions are allowed into blocks.
-	err := blockchain.CheckTransactionSanity(tx)
-	if err != nil {
-		if cerr, ok := err.(blockchain.RuleError); ok {
-			return nil, nil, chainRuleError(cerr)
-		}
-		return nil, nil, err
-	}
-
-	// A standalone transaction must not be a coinbase transaction.
-	if blockchain.IsCoinBase(tx) {
-		str := fmt.Sprintf("transaction %v is an individual coinbase",
-			txHash)
-		return nil, nil, txRuleError(wire.RejectInvalid, str)
-	}
-
-	// Get the current height of the main chain.  A standalone transaction
-	// will be mined into the next block at best, so its height is at least
-	// one more than the current height.
-	bestHeight := mp.cfg.BestHeight()
-	nextBlockHeight := bestHeight + 1
-
-	medianTimePast := mp.cfg.MedianTimePast()
-
-	// Don't allow non-standard transactions if the network parameters
-	// forbid their acceptance.
-	if !mp.cfg.Policy.AcceptNonStd {
-		err = CheckTransactionStandard(tx, nextBlockHeight,
-			medianTimePast, mp.cfg.Policy.MinRelayTxFee,
-			mp.cfg.Policy.MaxTxVersion)
-		if err != nil {
-			// Attempt to extract a reject code from the error so
-			// it can be retained.  When not possible, fall back to
-			// a non standard error.
-			rejectCode, found := extractRejectCode(err)
-			if !found {
-				rejectCode = wire.RejectNonstandard
-			}
-			str := fmt.Sprintf("transaction %v is not standard: %v",
-				txHash, err)
-			return nil, nil, txRuleError(rejectCode, str)
-		}
-	}
-
-	// The transaction may not use any of the same outputs as other
-	// transactions already in the pool as that would ultimately result in a
-	// double spend, unless those transactions signal for RBF. This check is
-	// intended to be quick and therefore only detects double spends within
-	// the transaction pool itself. The transaction could still be double
-	// spending coins from the main chain at this point. There is a more
-	// in-depth check that happens later after fetching the referenced
-	// transaction inputs from the main chain which examines the actual
-	// spend data and prevents double spends.
-	isReplacement, err := mp.checkPoolDoubleSpend(tx)
-	if err != nil {
-		return nil, nil, err
-	}
-
-	// Fetch all of the unspent transaction outputs referenced by the inputs
-	// to this transaction.  This function also attempts to fetch the
-	// transaction itself to be used for detecting a duplicate transaction
-	// without needing to do a separate lookup.
-	utxoView, err := mp.fetchInputUtxos(tx)
-	if err != nil {
-		if cerr, ok := err.(blockchain.RuleError); ok {
-			return nil, nil, chainRuleError(cerr)
-		}
-		return nil, nil, err
-	}
-
-	// Don't allow the transaction if it exists in the main chain and is
-	// already fully spent.
-	prevOut := wire.OutPoint{Hash: *txHash}
-	for txOutIdx := range tx.MsgTx().TxOut {
-		prevOut.Index = uint32(txOutIdx)
-		entry := utxoView.LookupEntry(prevOut)
-		if entry != nil && !entry.IsSpent() {
-			return nil, nil, txRuleError(wire.RejectDuplicate,
-				"transaction already exists")
-		}
-		utxoView.RemoveEntry(prevOut)
-	}
-
-	// Transaction is an orphan if any of the referenced transaction outputs
-	// don't exist or are already spent.  Adding orphans to the orphan pool
-	// is not handled by this function, and the caller should use
-	// maybeAddOrphan if this behavior is desired.
-	var missingParents []*chainhash.Hash
-	for outpoint, entry := range utxoView.Entries() {
-		if entry == nil || entry.IsSpent() {
-			// Must make a copy of the hash here since the iterator
-			// is replaced and taking its address directly would
-			// result in all the entries pointing to the same
-			// memory location and thus all be the final hash.
-			hashCopy := outpoint.Hash
-			missingParents = append(missingParents, &hashCopy)
-		}
-	}
-	if len(missingParents) > 0 {
-		return missingParents, nil, nil
-	}
-
-	// Don't allow the transaction into the mempool unless its sequence
-	// lock is active, meaning that it'll be allowed into the next block
-	// with respect to its defined relative lock times.
-	sequenceLock, err := mp.cfg.CalcSequenceLock(tx, utxoView)
-	if err != nil {
-		if cerr, ok := err.(blockchain.RuleError); ok {
-			return nil, nil, chainRuleError(cerr)
-		}
-		return nil, nil, err
-	}
-	if !blockchain.SequenceLockActive(sequenceLock, nextBlockHeight,
-		medianTimePast) {
-		return nil, nil, txRuleError(wire.RejectNonstandard,
-			"transaction's sequence locks on inputs not met")
-	}
-
-	// Perform several checks on the transaction inputs using the invariant
-	// rules in blockchain for what transactions are allowed into blocks.
-	// Also returns the fees associated with the transaction which will be
-	// used later.
-	txFee, err := blockchain.CheckTransactionInputs(tx, nextBlockHeight,
-		utxoView, mp.cfg.ChainParams)
-	if err != nil {
-		if cerr, ok := err.(blockchain.RuleError); ok {
-			return nil, nil, chainRuleError(cerr)
-		}
-		return nil, nil, err
-	}
-=======
 func (mp *TxPool) maybeAcceptTransaction(tx *btcutil.Tx, isNew, rateLimit,
 	rejectDupOrphans bool) ([]*chainhash.Hash, *TxDesc, error) {
->>>>>>> 429d00fe
 
 	txHash := tx.Hash()
 
