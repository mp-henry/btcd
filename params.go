--- conflicted
+++ resolved
@@ -29,14 +29,7 @@
 // to emulate the full reference implementation RPC API.
 var mainNetParams = params{
 	Params:  &chaincfg.MainNetParams,
-<<<<<<< HEAD
 	rpcPort: "9109",
-	dnsSeeds: []string{
-		"mainnet-seed.decred.mindcry.org",
-		"mainnet-seed.decred.netpurgatory.com",
-		"mainnet.decredseed.org",
-		"mainnet-seed.decred.org",
-	},
 }
 
 // testNetParams contains parameters specific to the test network (version 0)
@@ -45,45 +38,13 @@
 var testNetParams = params{
 	Params:  &chaincfg.TestNetParams,
 	rpcPort: "19109",
-	dnsSeeds: []string{
-		"testnet-seed.decred.mindcry.org",
-		"testnet-seed.decred.netpurgatory.org",
-		"testnet.decredseed.org",
-		"testnet-seed.decred.org",
-	},
-=======
-	rpcPort: "8334",
-}
-
-// regressionNetParams contains parameters specific to the regression test
-// network (wire.TestNet).  NOTE: The RPC port is intentionally different
-// than the reference implementation - see the mainNetParams comment for
-// details.
-var regressionNetParams = params{
-	Params:  &chaincfg.RegressionNetParams,
-	rpcPort: "18334",
-}
-
-// testNet3Params contains parameters specific to the test network (version 3)
-// (wire.TestNet3).  NOTE: The RPC port is intentionally different than the
-// reference implementation - see the mainNetParams comment for details.
-var testNet3Params = params{
-	Params:  &chaincfg.TestNet3Params,
-	rpcPort: "18334",
->>>>>>> cb71f278
 }
 
 // simNetParams contains parameters specific to the simulation test network
 // (wire.SimNet).
 var simNetParams = params{
-<<<<<<< HEAD
-	Params:   &chaincfg.SimNetParams,
-	rpcPort:  "19556",
-	dnsSeeds: []string{}, // NOTE: There must NOT be any seeds.
-=======
 	Params:  &chaincfg.SimNetParams,
-	rpcPort: "18556",
->>>>>>> cb71f278
+	rpcPort: "19556",
 }
 
 // netName returns the name used when referring to a decred network.  At the
