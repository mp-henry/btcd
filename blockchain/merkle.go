--- conflicted
+++ resolved
@@ -1,9 +1,5 @@
-<<<<<<< HEAD
-// Copyright (c) 2013-2014 The btcsuite developers
+// Copyright (c) 2013-2016 The btcsuite developers
 // Copyright (c) 2015-2016 The Decred developers
-=======
-// Copyright (c) 2013-2016 The btcsuite developers
->>>>>>> bd4e64d1
 // Use of this source code is governed by an ISC
 // license that can be found in the LICENSE file.
 
@@ -12,13 +8,8 @@
 import (
 	"math"
 
-<<<<<<< HEAD
 	"github.com/decred/dcrd/chaincfg/chainhash"
 	"github.com/decred/dcrutil"
-=======
-	"github.com/btcsuite/btcd/chaincfg/chainhash"
-	"github.com/btcsuite/btcutil"
->>>>>>> bd4e64d1
 )
 
 // nextPowerOfTwo returns the next highest power of two from a given number if
@@ -40,21 +31,12 @@
 // function used to aid in the generation of a merkle tree.
 func HashMerkleBranches(left *chainhash.Hash, right *chainhash.Hash) *chainhash.Hash {
 	// Concatenate the left and right nodes.
-<<<<<<< HEAD
-	var sha [chainhash.HashSize * 2]byte
-	copy(sha[:chainhash.HashSize], left[:])
-	copy(sha[chainhash.HashSize:], right[:])
-
-	newSha := chainhash.HashFuncH(sha[:])
-	return &newSha
-=======
 	var hash [chainhash.HashSize * 2]byte
 	copy(hash[:chainhash.HashSize], left[:])
 	copy(hash[chainhash.HashSize:], right[:])
 
-	newHash := chainhash.DoubleHashH(hash[:])
+	newHash := chainhash.HashH(hash[:])
 	return &newHash
->>>>>>> bd4e64d1
 }
 
 // BuildMerkleTreeStore creates a merkle tree from a slice of transactions,
@@ -65,7 +47,7 @@
 //
 // A merkle tree is a tree in which every non-leaf node is the hash of its
 // children nodes.  A diagram depicting how this works for decred transactions
-// where h(x) is a double sha256 follows:
+// where h(x) is a blake256 hash follows:
 //
 //	         root = h1234 = h(h12 + h34)
 //	        /                           \
@@ -85,7 +67,6 @@
 // are calculated by concatenating the left node with itself before hashing.
 // Since this function uses nodes that are pointers to the hashes, empty nodes
 // will be nil.
-<<<<<<< HEAD
 func BuildMerkleTreeStore(transactions []*dcrutil.Tx) []*chainhash.Hash {
 	// If there's an empty stake tree, return totally zeroed out merkle tree root
 	// only.
@@ -95,9 +76,6 @@
 		return merkles
 	}
 
-=======
-func BuildMerkleTreeStore(transactions []*btcutil.Tx) []*chainhash.Hash {
->>>>>>> bd4e64d1
 	// Calculate how many entries are required to hold the binary merkle
 	// tree as a linear array and create an array of that size.
 	nextPoT := nextPowerOfTwo(len(transactions))
@@ -106,13 +84,9 @@
 
 	// Create the base transaction hashes and populate the array with them.
 	for i, tx := range transactions {
-<<<<<<< HEAD
 		msgTx := tx.MsgTx()
-		txShaFull := msgTx.TxShaFull()
-		merkles[i] = &txShaFull
-=======
-		merkles[i] = tx.Hash()
->>>>>>> bd4e64d1
+		txHashFull := msgTx.TxHashFull()
+		merkles[i] = &txHashFull
 	}
 
 	// Start the array offset after the last transaction and adjusted to the
@@ -130,8 +104,8 @@
 			newHash := HashMerkleBranches(merkles[i], merkles[i])
 			merkles[offset] = newHash
 
-		// The normal case sets the parent node to the double sha256
-		// of the concatentation of the left and right children.
+		// The normal case sets the parent node to the hash of the
+		// concatentation of the left and right children.
 		default:
 			newHash := HashMerkleBranches(merkles[i], merkles[i+1])
 			merkles[offset] = newHash
