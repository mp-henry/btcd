--- conflicted
+++ resolved
@@ -444,13 +444,8 @@
 // should be the max number of transactions to be returned. Additionally, if the
 // caller wishes to seek forward in the results some amount, the 'seek'
 // represents how many results to skip.
-<<<<<<< HEAD
 func (db *LevelDb) FetchTxsForAddr(addr dcrutil.Address, skip int,
-	limit int) ([]*database.TxListReply, error) {
-=======
-func (db *LevelDb) FetchTxsForAddr(addr btcutil.Address, skip int,
 	limit int) ([]*database.TxListReply, int, error) {
->>>>>>> 3c9d18d6
 	db.dbLock.Lock()
 	defer db.dbLock.Unlock()
 
@@ -458,13 +453,8 @@
 	if skip < 0 {
 		return nil, 0, errors.New("offset for skip must be positive")
 	}
-<<<<<<< HEAD
-	if limit < 1 {
-		return nil, errors.New("value for limit must be positive")
-=======
 	if limit < 0 {
 		return nil, 0, errors.New("value for limit must be positive")
->>>>>>> 3c9d18d6
 	}
 
 	// Parse address type, bailing on an unknown type.
@@ -495,13 +485,8 @@
 	copy(addrPrefix[3:23], addrKey)
 
 	iter := db.lDb.NewIterator(bytesPrefix(addrPrefix), nil)
-<<<<<<< HEAD
-	for skip != 0 {
-		iter.Next()
-=======
 	skipped := 0
 	for skip != 0 && iter.Next() {
->>>>>>> 3c9d18d6
 		skip--
 		skipped++
 	}
