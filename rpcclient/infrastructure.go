// Copyright (c) 2014-2017 The btcsuite developers
// Use of this source code is governed by an ISC
// license that can be found in the LICENSE file.

package rpcclient

import (
	"bytes"
	"container/list"
	"crypto/tls"
	"crypto/x509"
	"encoding/base64"
	"encoding/json"
	"errors"
	"fmt"
	"io"
	"io/ioutil"
	"math"
	"net"
	"net/http"
	"net/url"
	"os"
	"sync"
	"sync/atomic"
	"time"

	"github.com/btcsuite/btcd/btcjson"
	"github.com/btcsuite/btcd/chaincfg"
	"github.com/btcsuite/go-socks/socks"
	"github.com/btcsuite/websocket"
)

var (
	// ErrInvalidAuth is an error to describe the condition where the client
	// is either unable to authenticate or the specified endpoint is
	// incorrect.
	ErrInvalidAuth = errors.New("authentication failure")

	// ErrInvalidEndpoint is an error to describe the condition where the
	// websocket handshake failed with the specified endpoint.
	ErrInvalidEndpoint = errors.New("the endpoint either does not support " +
		"websockets or does not exist")

	// ErrClientNotConnected is an error to describe the condition where a
	// websocket client has been created, but the connection was never
	// established.  This condition differs from ErrClientDisconnect, which
	// represents an established connection that was lost.
	ErrClientNotConnected = errors.New("the client was never connected")

	// ErrClientDisconnect is an error to describe the condition where the
	// client has been disconnected from the RPC server.  When the
	// DisableAutoReconnect option is not set, any outstanding futures
	// when a client disconnect occurs will return this error as will
	// any new requests.
	ErrClientDisconnect = errors.New("the client has been disconnected")

	// ErrClientShutdown is an error to describe the condition where the
	// client is either already shutdown, or in the process of shutting
	// down.  Any outstanding futures when a client shutdown occurs will
	// return this error as will any new requests.
	ErrClientShutdown = errors.New("the client has been shutdown")

	// ErrNotWebsocketClient is an error to describe the condition of
	// calling a Client method intended for a websocket client when the
	// client has been configured to run in HTTP POST mode instead.
	ErrNotWebsocketClient = errors.New("client is not configured for " +
		"websockets")

	// ErrClientAlreadyConnected is an error to describe the condition where
	// a new client connection cannot be established due to a websocket
	// client having already connected to the RPC server.
	ErrClientAlreadyConnected = errors.New("websocket client has already " +
		"connected")
)

const (
	// sendBufferSize is the number of elements the websocket send channel
	// can queue before blocking.
	sendBufferSize = 50

	// sendPostBufferSize is the number of elements the HTTP POST send
	// channel can queue before blocking.
	sendPostBufferSize = 100

	// connectionRetryInterval is the amount of time to wait in between
	// retries when automatically reconnecting to an RPC server.
	connectionRetryInterval = time.Second * 5

	// requestRetryInterval is the initial amount of time to wait in between
	// retries when sending HTTP POST requests.
	requestRetryInterval = time.Millisecond * 500
)

// jsonRequest holds information about a json request that is used to properly
// detect, interpret, and deliver a reply to it.
type jsonRequest struct {
	id             uint64
	method         string
	cmd            interface{}
	marshalledJSON []byte
	responseChan   chan *Response
}

// Client represents a Bitcoin RPC client which allows easy access to the
// various RPC methods available on a Bitcoin RPC server.  Each of the wrapper
// functions handle the details of converting the passed and return types to and
// from the underlying JSON types which are required for the JSON-RPC
// invocations
//
// The client provides each RPC in both synchronous (blocking) and asynchronous
// (non-blocking) forms.  The asynchronous forms are based on the concept of
// futures where they return an instance of a type that promises to deliver the
// result of the invocation at some future time.  Invoking the Receive method on
// the returned future will block until the result is available if it's not
// already.
type Client struct {
	id uint64 // atomic, so must stay 64-bit aligned

	// config holds the connection configuration associated with this client.
	config *ConnConfig

	// chainParams holds the params for the chain that this client is using,
	// and is used for many wallet methods.
	chainParams *chaincfg.Params

	// wsConn is the underlying websocket connection when not in HTTP POST
	// mode.
	wsConn *websocket.Conn

	// httpClient is the underlying HTTP client to use when running in HTTP
	// POST mode.
	httpClient *http.Client

	// backendVersion is the version of the backend the client is currently
	// connected to. This should be retrieved through GetVersion.
	backendVersionMu sync.Mutex
	backendVersion   BackendVersion

	// mtx is a mutex to protect access to connection related fields.
	mtx sync.Mutex

	// disconnected indicated whether or not the server is disconnected.
	disconnected bool

	// whether or not to batch requests, false unless changed by Batch()
	batch     bool
	batchList *list.List

	// retryCount holds the number of times the client has tried to
	// reconnect to the RPC server.
	retryCount int64

	// Track command and their response channels by ID.
	requestLock sync.Mutex
	requestMap  map[uint64]*list.Element
	requestList *list.List

	// Notifications.
	ntfnHandlers  *NotificationHandlers
	ntfnStateLock sync.Mutex
	ntfnState     *notificationState

	// Networking infrastructure.
	sendChan        chan []byte
	sendPostChan    chan *jsonRequest
	connEstablished chan struct{}
	disconnect      chan struct{}
	shutdown        chan struct{}
	wg              sync.WaitGroup
}

// NextID returns the next id to be used when sending a JSON-RPC message.  This
// ID allows responses to be associated with particular requests per the
// JSON-RPC specification.  Typically the consumer of the client does not need
// to call this function, however, if a custom request is being created and used
// this function should be used to ensure the ID is unique amongst all requests
// being made.
func (c *Client) NextID() uint64 {
	return atomic.AddUint64(&c.id, 1)
}

// addRequest associates the passed jsonRequest with its id.  This allows the
// response from the remote server to be unmarshalled to the appropriate type
// and sent to the specified channel when it is received.
//
// If the client has already begun shutting down, ErrClientShutdown is returned
// and the request is not added.
//
// This function is safe for concurrent access.
func (c *Client) addRequest(jReq *jsonRequest) error {
	c.requestLock.Lock()
	defer c.requestLock.Unlock()

	// A non-blocking read of the shutdown channel with the request lock
	// held avoids adding the request to the client's internal data
	// structures if the client is in the process of shutting down (and
	// has not yet grabbed the request lock), or has finished shutdown
	// already (responding to each outstanding request with
	// ErrClientShutdown).
	select {
	case <-c.shutdown:
		return ErrClientShutdown
	default:
	}

	if !c.batch {
		element := c.requestList.PushBack(jReq)
		c.requestMap[jReq.id] = element
	} else {
		element := c.batchList.PushBack(jReq)
		c.requestMap[jReq.id] = element
	}
	return nil
}

// removeRequest returns and removes the jsonRequest which contains the response
// channel and original method associated with the passed id or nil if there is
// no association.
//
// This function is safe for concurrent access.
func (c *Client) removeRequest(id uint64) *jsonRequest {
	c.requestLock.Lock()
	defer c.requestLock.Unlock()

	element, ok := c.requestMap[id]
	if !ok {
		return nil
	}

	delete(c.requestMap, id)

	var request *jsonRequest
	if c.batch {
		request = c.batchList.Remove(element).(*jsonRequest)
	} else {
		request = c.requestList.Remove(element).(*jsonRequest)
	}

	return request
}

// removeAllRequests removes all the jsonRequests which contain the response
// channels for outstanding requests.
//
// This function MUST be called with the request lock held.
func (c *Client) removeAllRequests() {
	c.requestMap = make(map[uint64]*list.Element)
	c.requestList.Init()
}

// trackRegisteredNtfns examines the passed command to see if it is one of
// the notification commands and updates the notification state that is used
// to automatically re-establish registered notifications on reconnects.
func (c *Client) trackRegisteredNtfns(cmd interface{}) {
	// Nothing to do if the caller is not interested in notifications.
	if c.ntfnHandlers == nil {
		return
	}

	c.ntfnStateLock.Lock()
	defer c.ntfnStateLock.Unlock()

	switch bcmd := cmd.(type) {
	case *btcjson.NotifyBlocksCmd:
		c.ntfnState.notifyBlocks = true

	case *btcjson.NotifyNewTransactionsCmd:
		if bcmd.Verbose != nil && *bcmd.Verbose {
			c.ntfnState.notifyNewTxVerbose = true
		} else {
			c.ntfnState.notifyNewTx = true

		}

	case *btcjson.NotifySpentCmd:
		for _, op := range bcmd.OutPoints {
			c.ntfnState.notifySpent[op] = struct{}{}
		}

	case *btcjson.NotifyReceivedCmd:
		for _, addr := range bcmd.Addresses {
			c.ntfnState.notifyReceived[addr] = struct{}{}
		}
	}
}

// FutureGetBulkResult waits for the responses promised by the future
// and returns them in a channel
type FutureGetBulkResult chan *Response

// Receive waits for the response promised by the future and returns an map
// of results by request id
func (r FutureGetBulkResult) Receive() (BulkResult, error) {
	m := make(BulkResult)
	res, err := ReceiveFuture(r)
	if err != nil {
		return nil, err
	}
	var arr []IndividualBulkResult
	err = json.Unmarshal(res, &arr)
	if err != nil {
		return nil, err
	}

	for _, results := range arr {
		m[results.Id] = results
	}

	return m, nil
}

// IndividualBulkResult represents one result
// from a bulk json rpc api
type IndividualBulkResult struct {
	Result interface{}       `json:"result"`
	Error  *btcjson.RPCError `json:"error"`
	Id     uint64            `json:"id"`
}

type BulkResult = map[uint64]IndividualBulkResult

// inMessage is the first type that an incoming message is unmarshaled
// into. It supports both requests (for notification support) and
// responses.  The partially-unmarshaled message is a notification if
// the embedded ID (from the response) is nil.  Otherwise, it is a
// response.
type inMessage struct {
	ID *float64 `json:"id"`
	*rawNotification
	*rawResponse
}

// rawNotification is a partially-unmarshaled JSON-RPC notification.
type rawNotification struct {
	Method string            `json:"method"`
	Params []json.RawMessage `json:"params"`
}

// rawResponse is a partially-unmarshaled JSON-RPC response.  For this
// to be valid (according to JSON-RPC 1.0 spec), ID may not be nil.
type rawResponse struct {
	Result json.RawMessage   `json:"result"`
	Error  *btcjson.RPCError `json:"error"`
}

// Response is the raw bytes of a JSON-RPC result, or the error if the response
// error object was non-null.
type Response struct {
	result []byte
	err    error
}

// result checks whether the unmarshaled response contains a non-nil error,
// returning an unmarshaled btcjson.RPCError (or an unmarshalling error) if so.
// If the response is not an error, the raw bytes of the request are
// returned for further unmashaling into specific result types.
func (r rawResponse) result() (result []byte, err error) {
	if r.Error != nil {
		return nil, r.Error
	}
	return r.Result, nil
}

// handleMessage is the main handler for incoming notifications and responses.
func (c *Client) handleMessage(msg []byte) {
	// Attempt to unmarshal the message as either a notification or
	// response.
	var in inMessage
	in.rawResponse = new(rawResponse)
	in.rawNotification = new(rawNotification)
	err := json.Unmarshal(msg, &in)
	if err != nil {
		log.Warnf("Remote server sent invalid message: %v", err)
		return
	}

	// JSON-RPC 1.0 notifications are requests with a null id.
	if in.ID == nil {
		ntfn := in.rawNotification
		if ntfn == nil {
			log.Warn("Malformed notification: missing " +
				"method and parameters")
			return
		}
		if ntfn.Method == "" {
			log.Warn("Malformed notification: missing method")
			return
		}
		// params are not optional: nil isn't valid (but len == 0 is)
		if ntfn.Params == nil {
			log.Warn("Malformed notification: missing params")
			return
		}
		// Deliver the notification.
		log.Tracef("Received notification [%s]", in.Method)
		c.handleNotification(in.rawNotification)
		return
	}

	// ensure that in.ID can be converted to an integer without loss of precision
	if *in.ID < 0 || *in.ID != math.Trunc(*in.ID) {
		log.Warn("Malformed response: invalid identifier")
		return
	}

	if in.rawResponse == nil {
		log.Warn("Malformed response: missing result and error")
		return
	}

	id := uint64(*in.ID)
	log.Tracef("Received response for id %d (result %s)", id, in.Result)
	request := c.removeRequest(id)

	// Nothing more to do if there is no request associated with this reply.
	if request == nil || request.responseChan == nil {
		log.Warnf("Received unexpected reply: %s (id %d)", in.Result,
			id)
		return
	}

	// Since the command was successful, examine it to see if it's a
	// notification, and if is, add it to the notification state so it
	// can automatically be re-established on reconnect.
	c.trackRegisteredNtfns(request.cmd)

	// Deliver the response.
	result, err := in.rawResponse.result()
	request.responseChan <- &Response{result: result, err: err}
}

// shouldLogReadError returns whether or not the passed error, which is expected
// to have come from reading from the websocket connection in wsInHandler,
// should be logged.
func (c *Client) shouldLogReadError(err error) bool {
	// No logging when the connection is being forcibly disconnected.
	select {
	case <-c.shutdown:
		return false
	default:
	}

	// No logging when the connection has been disconnected.
	if err == io.EOF {
		return false
	}
	if opErr, ok := err.(*net.OpError); ok && !opErr.Temporary() {
		return false
	}

	return true
}

// wsInHandler handles all incoming messages for the websocket connection
// associated with the client.  It must be run as a goroutine.
func (c *Client) wsInHandler() {
out:
	for {
		// Break out of the loop once the shutdown channel has been
		// closed.  Use a non-blocking select here so we fall through
		// otherwise.
		select {
		case <-c.shutdown:
			break out
		default:
		}

		_, msg, err := c.wsConn.ReadMessage()
		if err != nil {
			// Log the error if it's not due to disconnecting.
			if c.shouldLogReadError(err) {
				log.Errorf("Websocket receive error from "+
					"%s: %v", c.config.Host, err)
			}
			break out
		}
		c.handleMessage(msg)
	}

	// Ensure the connection is closed.
	c.Disconnect()
	c.wg.Done()
	log.Tracef("RPC client input handler done for %s", c.config.Host)
}

// disconnectChan returns a copy of the current disconnect channel.  The channel
// is read protected by the client mutex, and is safe to call while the channel
// is being reassigned during a reconnect.
func (c *Client) disconnectChan() <-chan struct{} {
	c.mtx.Lock()
	ch := c.disconnect
	c.mtx.Unlock()
	return ch
}

// wsOutHandler handles all outgoing messages for the websocket connection.  It
// uses a buffered channel to serialize output messages while allowing the
// sender to continue running asynchronously.  It must be run as a goroutine.
func (c *Client) wsOutHandler() {
out:
	for {
		// Send any messages ready for send until the client is
		// disconnected closed.
		select {
		case msg := <-c.sendChan:
			err := c.wsConn.WriteMessage(websocket.TextMessage, msg)
			if err != nil {
				c.Disconnect()
				break out
			}

		case <-c.disconnectChan():
			break out
		}
	}

	// Drain any channels before exiting so nothing is left waiting around
	// to send.
cleanup:
	for {
		select {
		case <-c.sendChan:
		default:
			break cleanup
		}
	}
	c.wg.Done()
	log.Tracef("RPC client output handler done for %s", c.config.Host)
}

// sendMessage sends the passed JSON to the connected server using the
// websocket connection.  It is backed by a buffered channel, so it will not
// block until the send channel is full.
func (c *Client) sendMessage(marshalledJSON []byte) {
	// Don't send the message if disconnected.
	select {
	case c.sendChan <- marshalledJSON:
	case <-c.disconnectChan():
		return
	}
}

// reregisterNtfns creates and sends commands needed to re-establish the current
// notification state associated with the client.  It should only be called on
// on reconnect by the resendRequests function.
func (c *Client) reregisterNtfns() error {
	// Nothing to do if the caller is not interested in notifications.
	if c.ntfnHandlers == nil {
		return nil
	}

	// In order to avoid holding the lock on the notification state for the
	// entire time of the potentially long running RPCs issued below, make a
	// copy of it and work from that.
	//
	// Also, other commands will be running concurrently which could modify
	// the notification state (while not under the lock of course) which
	// also register it with the remote RPC server, so this prevents double
	// registrations.
	c.ntfnStateLock.Lock()
	stateCopy := c.ntfnState.Copy()
	c.ntfnStateLock.Unlock()

	// Reregister notifyblocks if needed.
	if stateCopy.notifyBlocks {
		log.Debugf("Reregistering [notifyblocks]")
		if err := c.NotifyBlocks(); err != nil {
			return err
		}
	}

	// Reregister notifynewtransactions if needed.
	if stateCopy.notifyNewTx || stateCopy.notifyNewTxVerbose {
		log.Debugf("Reregistering [notifynewtransactions] (verbose=%v)",
			stateCopy.notifyNewTxVerbose)
		err := c.NotifyNewTransactions(stateCopy.notifyNewTxVerbose)
		if err != nil {
			return err
		}
	}

	// Reregister the combination of all previously registered notifyspent
	// outpoints in one command if needed.
	nslen := len(stateCopy.notifySpent)
	if nslen > 0 {
		outpoints := make([]btcjson.OutPoint, 0, nslen)
		for op := range stateCopy.notifySpent {
			outpoints = append(outpoints, op)
		}
		log.Debugf("Reregistering [notifyspent] outpoints: %v", outpoints)
		if err := c.notifySpentInternal(outpoints).Receive(); err != nil {
			return err
		}
	}

	// Reregister the combination of all previously registered
	// notifyreceived addresses in one command if needed.
	nrlen := len(stateCopy.notifyReceived)
	if nrlen > 0 {
		addresses := make([]string, 0, nrlen)
		for addr := range stateCopy.notifyReceived {
			addresses = append(addresses, addr)
		}
		log.Debugf("Reregistering [notifyreceived] addresses: %v", addresses)
		if err := c.notifyReceivedInternal(addresses).Receive(); err != nil {
			return err
		}
	}

	return nil
}

// ignoreResends is a set of all methods for requests that are "long running"
// are not be reissued by the client on reconnect.
var ignoreResends = map[string]struct{}{
	"rescan": {},
}

// resendRequests resends any requests that had not completed when the client
// disconnected.  It is intended to be called once the client has reconnected as
// a separate goroutine.
func (c *Client) resendRequests() {
	// Set the notification state back up.  If anything goes wrong,
	// disconnect the client.
	if err := c.reregisterNtfns(); err != nil {
		log.Warnf("Unable to re-establish notification state: %v", err)
		c.Disconnect()
		return
	}

	// Since it's possible to block on send and more requests might be
	// added by the caller while resending, make a copy of all of the
	// requests that need to be resent now and work from the copy.  This
	// also allows the lock to be released quickly.
	c.requestLock.Lock()
	resendReqs := make([]*jsonRequest, 0, c.requestList.Len())
	var nextElem *list.Element
	for e := c.requestList.Front(); e != nil; e = nextElem {
		nextElem = e.Next()

		jReq := e.Value.(*jsonRequest)
		if _, ok := ignoreResends[jReq.method]; ok {
			// If a request is not sent on reconnect, remove it
			// from the request structures, since no reply is
			// expected.
			delete(c.requestMap, jReq.id)
			c.requestList.Remove(e)
		} else {
			resendReqs = append(resendReqs, jReq)
		}
	}
	c.requestLock.Unlock()

	for _, jReq := range resendReqs {
		// Stop resending commands if the client disconnected again
		// since the next reconnect will handle them.
		if c.Disconnected() {
			return
		}

		log.Tracef("Sending command [%s] with id %d", jReq.method,
			jReq.id)
		c.sendMessage(jReq.marshalledJSON)
	}
}

// wsReconnectHandler listens for client disconnects and automatically tries
// to reconnect with retry interval that scales based on the number of retries.
// It also resends any commands that had not completed when the client
// disconnected so the disconnect/reconnect process is largely transparent to
// the caller.  This function is not run when the DisableAutoReconnect config
// options is set.
//
// This function must be run as a goroutine.
func (c *Client) wsReconnectHandler() {
out:
	for {
		select {
		case <-c.disconnect:
			// On disconnect, fallthrough to reestablish the
			// connection.

		case <-c.shutdown:
			break out
		}

	reconnect:
		for {
			select {
			case <-c.shutdown:
				break out
			default:
			}

			wsConn, err := dial(c.config)
			if err != nil {
				c.retryCount++
				log.Infof("Failed to connect to %s: %v",
					c.config.Host, err)

				// Scale the retry interval by the number of
				// retries so there is a backoff up to a max
				// of 1 minute.
				scaledInterval := connectionRetryInterval.Nanoseconds() * c.retryCount
				scaledDuration := time.Duration(scaledInterval)
				if scaledDuration > time.Minute {
					scaledDuration = time.Minute
				}
				log.Infof("Retrying connection to %s in "+
					"%s", c.config.Host, scaledDuration)
				time.Sleep(scaledDuration)
				continue reconnect
			}

			log.Infof("Reestablished connection to RPC server %s",
				c.config.Host)

			// Reset the version in case the backend was
			// disconnected due to an upgrade.
			c.backendVersionMu.Lock()
			c.backendVersion = nil
			c.backendVersionMu.Unlock()

			// Reset the connection state and signal the reconnect
			// has happened.
			c.mtx.Lock()
			c.wsConn = wsConn
			c.retryCount = 0

			c.disconnect = make(chan struct{})
			c.disconnected = false
			c.mtx.Unlock()

			// Start processing input and output for the
			// new connection.
			c.start()

			// Reissue pending requests in another goroutine since
			// the send can block.
			go c.resendRequests()

			// Break out of the reconnect loop back to wait for
			// disconnect again.
			break reconnect
		}
	}
	c.wg.Done()
	log.Tracef("RPC client reconnect handler done for %s", c.config.Host)
}

// handleSendPostMessage handles performing the passed HTTP request, reading the
// result, unmarshalling it, and delivering the unmarshalled result to the
// provided response channel.
func (c *Client) handleSendPostMessage(jReq *jsonRequest) {
	protocol := "http"
	if !c.config.DisableTLS {
		protocol = "https"
	}
	url := protocol + "://" + c.config.Host

	var (
		err, lastErr error
		backoff      time.Duration
		httpResponse *http.Response
	)

	tries := 10
	for i := 0; i < tries; i++ {
		var httpReq *http.Request

		bodyReader := bytes.NewReader(jReq.marshalledJSON)
		httpReq, err = http.NewRequest("POST", url, bodyReader)
		if err != nil {
			jReq.responseChan <- &Response{result: nil, err: err}
			return
		}
		httpReq.Close = true
		httpReq.Header.Set("Content-Type", "application/json")
		for key, value := range c.config.ExtraHeaders {
			httpReq.Header.Set(key, value)
		}

		// Configure basic access authorization.
		user, pass, err := c.config.getAuth()
		if err != nil {
			jReq.responseChan <- &Response{result: nil, err: err}
			return
		}
		httpReq.SetBasicAuth(user, pass)

		httpResponse, err = c.httpClient.Do(httpReq)

		// Quit the retry loop on success or if we can't retry anymore.
		if err == nil || i == tries-1 {
			break
		}

		// Save the last error for the case where we backoff further,
		// retry and get an invalid response but no error. If this
		// happens the saved last error will be used to enrich the error
		// message that we pass back to the caller.
		lastErr = err

		// Backoff sleep otherwise.
		backoff = requestRetryInterval * time.Duration(i+1)
		if backoff > time.Minute {
			backoff = time.Minute
		}
		log.Debugf("Failed command [%s] with id %d attempt %d."+
			" Retrying in %v... \n", jReq.method, jReq.id,
			i, backoff)

		select {
		case <-time.After(backoff):

		case <-c.shutdown:
			return
		}
	}
	if err != nil {
		jReq.responseChan <- &Response{err: err}
		return
	}

	// We still want to return an error if for any reason the response
	// remains empty.
	if httpResponse == nil {
		jReq.responseChan <- &Response{
			err: fmt.Errorf("invalid http POST response (nil), "+
				"method: %s, id: %d, last error=%v",
				jReq.method, jReq.id, lastErr),
		}
		return
	}

	// Read the raw bytes and close the response.
	respBytes, err := ioutil.ReadAll(httpResponse.Body)
	httpResponse.Body.Close()
	if err != nil {
		err = fmt.Errorf("error reading json reply: %v", err)
		jReq.responseChan <- &Response{err: err}
		return
	}

	// Try to unmarshal the response as a regular JSON-RPC response.
	var resp rawResponse
	var batchResponse json.RawMessage
	if c.batch {
		err = json.Unmarshal(respBytes, &batchResponse)
	} else {
		err = json.Unmarshal(respBytes, &resp)
	}
	if err != nil {
		// When the response itself isn't a valid JSON-RPC response
		// return an error which includes the HTTP status code and raw
		// response bytes.
		err = fmt.Errorf("status code: %d, response: %q",
			httpResponse.StatusCode, string(respBytes))
		jReq.responseChan <- &Response{err: err}
		return
	}
	var res []byte
	if c.batch {
		// errors must be dealt with downstream since a whole request cannot
		// "error out" other than through the status code error handled above
		res, err = batchResponse, nil
	} else {
		res, err = resp.result()
	}
	jReq.responseChan <- &Response{result: res, err: err}
}

// sendPostHandler handles all outgoing messages when the client is running
// in HTTP POST mode.  It uses a buffered channel to serialize output messages
// while allowing the sender to continue running asynchronously.  It must be run
// as a goroutine.
func (c *Client) sendPostHandler() {
out:
	for {
		// Send any messages ready for send until the shutdown channel
		// is closed.
		select {
		case jReq := <-c.sendPostChan:
			c.handleSendPostMessage(jReq)

		case <-c.shutdown:
			break out
		}
	}

	// Drain any wait channels before exiting so nothing is left waiting
	// around to send.
cleanup:
	for {
		select {
		case jReq := <-c.sendPostChan:
			jReq.responseChan <- &Response{
				result: nil,
				err:    ErrClientShutdown,
			}

		default:
			break cleanup
		}
	}
	c.wg.Done()
	log.Tracef("RPC client send handler done for %s", c.config.Host)
}

// sendPostRequest sends the passed HTTP request to the RPC server using the
// HTTP client associated with the client.  It is backed by a buffered channel,
// so it will not block until the send channel is full.
func (c *Client) sendPostRequest(jReq *jsonRequest) {
	// Don't send the message if shutting down.
	select {
	case <-c.shutdown:
		jReq.responseChan <- &Response{result: nil, err: ErrClientShutdown}
	default:
	}

	select {
	case c.sendPostChan <- jReq:
		log.Tracef("Sent command [%s] with id %d", jReq.method, jReq.id)

	case <-c.shutdown:
		return
	}
}

// newFutureError returns a new future result channel that already has the
// passed error waitin on the channel with the reply set to nil.  This is useful
// to easily return errors from the various Async functions.
func newFutureError(err error) chan *Response {
	responseChan := make(chan *Response, 1)
	responseChan <- &Response{err: err}
	return responseChan
}

// Expose newFutureError for developer usage when creating custom commands.
func NewFutureError(err error) chan *Response {
	return newFutureError(err)
}

// ReceiveFuture receives from the passed futureResult channel to extract a
// reply or any errors.  The examined errors include an error in the
// futureResult and the error in the reply from the server.  This will block
// until the result is available on the passed channel.
func ReceiveFuture(f chan *Response) ([]byte, error) {
	// Wait for a response on the returned channel.
	r := <-f
	return r.result, r.err
}

// sendRequest sends the passed json request to the associated server using the
// provided response channel for the reply.  It handles both websocket and HTTP
// POST mode depending on the configuration of the client.
func (c *Client) sendRequest(jReq *jsonRequest) {
	// Choose which marshal and send function to use depending on whether
	// the client running in HTTP POST mode or not.  When running in HTTP
	// POST mode, the command is issued via an HTTP client.  Otherwise,
	// the command is issued via the asynchronous websocket channels.
	if c.config.HTTPPostMode {
		if c.batch {
			if err := c.addRequest(jReq); err != nil {
				log.Warn(err)
			}
		} else {
			c.sendPostRequest(jReq)
		}
		return
	}

	// Check whether the websocket connection has never been established,
	// in which case the handler goroutines are not running.
	select {
	case <-c.connEstablished:
	default:
		jReq.responseChan <- &Response{err: ErrClientNotConnected}
		return
	}

	// Add the request to the internal tracking map so the response from the
	// remote server can be properly detected and routed to the response
	// channel.  Then send the marshalled request via the websocket
	// connection.
	if err := c.addRequest(jReq); err != nil {
		jReq.responseChan <- &Response{err: err}
		return
	}
	log.Tracef("Sending command [%s] with id %d", jReq.method, jReq.id)
	c.sendMessage(jReq.marshalledJSON)
}

// SendCmd sends the passed command to the associated server and returns a
// response channel on which the reply will be delivered at some point in the
// future.  It handles both websocket and HTTP POST mode depending on the
// configuration of the client.
func (c *Client) SendCmd(cmd interface{}) chan *Response {
	rpcVersion := btcjson.RpcVersion1
	if c.batch {
		rpcVersion = btcjson.RpcVersion2
	}
	// Get the method associated with the command.
	method, err := btcjson.CmdMethod(cmd)
	if err != nil {
		return newFutureError(err)
	}

	// Marshal the command.
	id := c.NextID()
	marshalledJSON, err := btcjson.MarshalCmd(rpcVersion, id, cmd)
	if err != nil {
		return newFutureError(err)
	}

	// Generate the request and send it along with a channel to respond on.
	responseChan := make(chan *Response, 1)
	jReq := &jsonRequest{
		id:             id,
		method:         method,
		cmd:            cmd,
		marshalledJSON: marshalledJSON,
		responseChan:   responseChan,
	}

	c.sendRequest(jReq)

	return responseChan
}

// sendCmdAndWait sends the passed command to the associated server, waits
// for the reply, and returns the result from it.  It will return the error
// field in the reply if there is one.
func (c *Client) sendCmdAndWait(cmd interface{}) (interface{}, error) {
	// Marshal the command to JSON-RPC, send it to the connected server, and
	// wait for a response on the returned channel.
	return ReceiveFuture(c.SendCmd(cmd))
}

// Disconnected returns whether or not the server is disconnected.  If a
// websocket client was created but never connected, this also returns false.
func (c *Client) Disconnected() bool {
	c.mtx.Lock()
	defer c.mtx.Unlock()

	select {
	case <-c.connEstablished:
		return c.disconnected
	default:
		return false
	}
}

// doDisconnect disconnects the websocket associated with the client if it
// hasn't already been disconnected.  It will return false if the disconnect is
// not needed or the client is running in HTTP POST mode.
//
// This function is safe for concurrent access.
func (c *Client) doDisconnect() bool {
	if c.config.HTTPPostMode {
		return false
	}

	c.mtx.Lock()
	defer c.mtx.Unlock()

	// Nothing to do if already disconnected.
	if c.disconnected {
		return false
	}

	log.Tracef("Disconnecting RPC client %s", c.config.Host)
	close(c.disconnect)
	if c.wsConn != nil {
		c.wsConn.Close()
	}
	c.disconnected = true
	return true
}

// doShutdown closes the shutdown channel and logs the shutdown unless shutdown
// is already in progress.  It will return false if the shutdown is not needed.
//
// This function is safe for concurrent access.
func (c *Client) doShutdown() bool {
	// Ignore the shutdown request if the client is already in the process
	// of shutting down or already shutdown.
	select {
	case <-c.shutdown:
		return false
	default:
	}

	log.Tracef("Shutting down RPC client %s", c.config.Host)
	close(c.shutdown)
	return true
}

// Disconnect disconnects the current websocket associated with the client.  The
// connection will automatically be re-established unless the client was
// created with the DisableAutoReconnect flag.
//
// This function has no effect when the client is running in HTTP POST mode.
func (c *Client) Disconnect() {
	// Nothing to do if already disconnected or running in HTTP POST mode.
	if !c.doDisconnect() {
		return
	}

	c.requestLock.Lock()
	defer c.requestLock.Unlock()

	// When operating without auto reconnect, send errors to any pending
	// requests and shutdown the client.
	if c.config.DisableAutoReconnect {
		for e := c.requestList.Front(); e != nil; e = e.Next() {
			req := e.Value.(*jsonRequest)
			req.responseChan <- &Response{
				result: nil,
				err:    ErrClientDisconnect,
			}
		}
		c.removeAllRequests()
		c.doShutdown()
	}
}

// Shutdown shuts down the client by disconnecting any connections associated
// with the client and, when automatic reconnect is enabled, preventing future
// attempts to reconnect.  It also stops all goroutines.
func (c *Client) Shutdown() {
	// Do the shutdown under the request lock to prevent clients from
	// adding new requests while the client shutdown process is initiated.
	c.requestLock.Lock()
	defer c.requestLock.Unlock()

	// Ignore the shutdown request if the client is already in the process
	// of shutting down or already shutdown.
	if !c.doShutdown() {
		return
	}

	// Send the ErrClientShutdown error to any pending requests.
	for e := c.requestList.Front(); e != nil; e = e.Next() {
		req := e.Value.(*jsonRequest)
		req.responseChan <- &Response{
			result: nil,
			err:    ErrClientShutdown,
		}
	}
	c.removeAllRequests()

	// Disconnect the client if needed.
	c.doDisconnect()
}

// start begins processing input and output messages.
func (c *Client) start() {
	log.Tracef("Starting RPC client %s", c.config.Host)

	// Start the I/O processing handlers depending on whether the client is
	// in HTTP POST mode or the default websocket mode.
	if c.config.HTTPPostMode {
		c.wg.Add(1)
		go c.sendPostHandler()
	} else {
		c.wg.Add(3)
		go func() {
			if c.ntfnHandlers != nil {
				if c.ntfnHandlers.OnClientConnected != nil {
					c.ntfnHandlers.OnClientConnected()
				}
			}
			c.wg.Done()
		}()
		go c.wsInHandler()
		go c.wsOutHandler()
	}
}

// WaitForShutdown blocks until the client goroutines are stopped and the
// connection is closed.
func (c *Client) WaitForShutdown() {
	c.wg.Wait()
}

// ConnConfig describes the connection configuration parameters for the client.
// This
type ConnConfig struct {
	// Host is the IP address and port of the RPC server you want to connect
	// to.
	Host string

	// Endpoint is the websocket endpoint on the RPC server.  This is
	// typically "ws".
	Endpoint string

	// User is the username to use to authenticate to the RPC server.
	User string

	// Pass is the passphrase to use to authenticate to the RPC server.
	Pass string

	// CookiePath is the path to a cookie file containing the username and
	// passphrase to use to authenticate to the RPC server.  It is used
	// instead of User and Pass if non-empty.
	CookiePath string

	cookieLastCheckTime time.Time
	cookieLastModTime   time.Time
	cookieLastUser      string
	cookieLastPass      string
	cookieLastErr       error

	// Params is the string representing the network that the server
	// is running. If there is no parameter set in the config, then
	// mainnet will be used by default.
	Params string

	// DisableTLS specifies whether transport layer security should be
	// disabled.  It is recommended to always use TLS if the RPC server
	// supports it as otherwise your username and password is sent across
	// the wire in cleartext.
	DisableTLS bool

	// Certificates are the bytes for a PEM-encoded certificate chain used
	// for the TLS connection.  It has no effect if the DisableTLS parameter
	// is true.
	Certificates []byte

	// Proxy specifies to connect through a SOCKS 5 proxy server.  It may
	// be an empty string if a proxy is not required.
	Proxy string

	// ProxyUser is an optional username to use for the proxy server if it
	// requires authentication.  It has no effect if the Proxy parameter
	// is not set.
	ProxyUser string

	// ProxyPass is an optional password to use for the proxy server if it
	// requires authentication.  It has no effect if the Proxy parameter
	// is not set.
	ProxyPass string

	// DisableAutoReconnect specifies the client should not automatically
	// try to reconnect to the server when it has been disconnected.
	DisableAutoReconnect bool

	// DisableConnectOnNew specifies that a websocket client connection
	// should not be tried when creating the client with New.  Instead, the
	// client is created and returned unconnected, and Connect must be
	// called manually.
	DisableConnectOnNew bool

	// HTTPPostMode instructs the client to run using multiple independent
	// connections issuing HTTP POST requests instead of using the default
	// of websockets.  Websockets are generally preferred as some of the
	// features of the client such notifications only work with websockets,
	// however, not all servers support the websocket extensions, so this
	// flag can be set to true to use basic HTTP POST requests instead.
	HTTPPostMode bool

	// ExtraHeaders specifies the extra headers when perform request. It's
	// useful when RPC provider need customized headers.
	ExtraHeaders map[string]string

	// EnableBCInfoHacks is an option provided to enable compatibility hacks
	// when connecting to blockchain.info RPC server
	EnableBCInfoHacks bool
}

// getAuth returns the username and passphrase that will actually be used for
// this connection.  This will be the result of checking the cookie if a cookie
// path is configured; if not, it will be the user-configured username and
// passphrase.
func (config *ConnConfig) getAuth() (username, passphrase string, err error) {
	// Try username+passphrase auth first.
	if config.Pass != "" {
		return config.User, config.Pass, nil
	}

	// If no username or passphrase is set, try cookie auth.
	return config.retrieveCookie()
}

// retrieveCookie returns the cookie username and passphrase.
func (config *ConnConfig) retrieveCookie() (username, passphrase string, err error) {
	if !config.cookieLastCheckTime.IsZero() && time.Now().Before(config.cookieLastCheckTime.Add(30*time.Second)) {
		return config.cookieLastUser, config.cookieLastPass, config.cookieLastErr
	}

	config.cookieLastCheckTime = time.Now()

	st, err := os.Stat(config.CookiePath)
	if err != nil {
		config.cookieLastErr = err
		return config.cookieLastUser, config.cookieLastPass, config.cookieLastErr
	}

	modTime := st.ModTime()
	if !modTime.Equal(config.cookieLastModTime) {
		config.cookieLastModTime = modTime
		config.cookieLastUser, config.cookieLastPass, config.cookieLastErr = readCookieFile(config.CookiePath)
	}

	return config.cookieLastUser, config.cookieLastPass, config.cookieLastErr
}

// newHTTPClient returns a new http client that is configured according to the
// proxy and TLS settings in the associated connection configuration.
func newHTTPClient(config *ConnConfig) (*http.Client, error) {
	// Set proxy function if there is a proxy configured.
	var proxyFunc func(*http.Request) (*url.URL, error)
	if config.Proxy != "" {
		proxyURL, err := url.Parse(config.Proxy)
		if err != nil {
			return nil, err
		}
		proxyFunc = http.ProxyURL(proxyURL)
	}

	// Configure TLS if needed.
	var tlsConfig *tls.Config
	if !config.DisableTLS {
		if len(config.Certificates) > 0 {
			pool := x509.NewCertPool()
			pool.AppendCertsFromPEM(config.Certificates)
			tlsConfig = &tls.Config{
				RootCAs: pool,
			}
		}
	}

	client := http.Client{
		Transport: &http.Transport{
			Proxy:           proxyFunc,
			TLSClientConfig: tlsConfig,
		},
	}

	return &client, nil
}

// dial opens a websocket connection using the passed connection configuration
// details.
func dial(config *ConnConfig) (*websocket.Conn, error) {
	// Setup TLS if not disabled.
	var tlsConfig *tls.Config
	var scheme = "ws"
	if !config.DisableTLS {
		tlsConfig = &tls.Config{
			MinVersion: tls.VersionTLS12,
		}
		if len(config.Certificates) > 0 {
			pool := x509.NewCertPool()
			pool.AppendCertsFromPEM(config.Certificates)
			tlsConfig.RootCAs = pool
		}
		scheme = "wss"
	}

	// Create a websocket dialer that will be used to make the connection.
	// It is modified by the proxy setting below as needed.
	dialer := websocket.Dialer{TLSClientConfig: tlsConfig}

	// Setup the proxy if one is configured.
	if config.Proxy != "" {
		proxy := &socks.Proxy{
			Addr:     config.Proxy,
			Username: config.ProxyUser,
			Password: config.ProxyPass,
		}
		dialer.NetDial = proxy.Dial
	}

	// The RPC server requires basic authorization, so create a custom
	// request header with the Authorization header set.
	user, pass, err := config.getAuth()
	if err != nil {
		return nil, err
	}
	login := user + ":" + pass
	auth := "Basic " + base64.StdEncoding.EncodeToString([]byte(login))
	requestHeader := make(http.Header)
	requestHeader.Add("Authorization", auth)
	for key, value := range config.ExtraHeaders {
		requestHeader.Add(key, value)
	}

	// Dial the connection.
	url := fmt.Sprintf("%s://%s/%s", scheme, config.Host, config.Endpoint)
	wsConn, resp, err := dialer.Dial(url, requestHeader)
	if err != nil {
		if err != websocket.ErrBadHandshake || resp == nil {
			return nil, err
		}

		// Detect HTTP authentication error status codes.
		if resp.StatusCode == http.StatusUnauthorized ||
			resp.StatusCode == http.StatusForbidden {
			return nil, ErrInvalidAuth
		}

		// The connection was authenticated and the status response was
		// ok, but the websocket handshake still failed, so the endpoint
		// is invalid in some way.
		if resp.StatusCode == http.StatusOK {
			return nil, ErrInvalidEndpoint
		}

		// Return the status text from the server if none of the special
		// cases above apply.
		return nil, errors.New(resp.Status)
	}
	return wsConn, nil
}

// New creates a new RPC client based on the provided connection configuration
// details.  The notification handlers parameter may be nil if you are not
// interested in receiving notifications and will be ignored if the
// configuration is set to run in HTTP POST mode.
func New(config *ConnConfig, ntfnHandlers *NotificationHandlers) (*Client, error) {
	// Either open a websocket connection or create an HTTP client depending
	// on the HTTP POST mode.  Also, set the notification handlers to nil
	// when running in HTTP POST mode.
	var wsConn *websocket.Conn
	var httpClient *http.Client
	connEstablished := make(chan struct{})
	var start bool
	if config.HTTPPostMode {
		ntfnHandlers = nil
		start = true

		var err error
		httpClient, err = newHTTPClient(config)
		if err != nil {
			return nil, err
		}
	} else {
		if !config.DisableConnectOnNew {
			var err error
			wsConn, err = dial(config)
			if err != nil {
				return nil, err
			}
			start = true
		}
	}

	client := &Client{
		config:          config,
		wsConn:          wsConn,
		httpClient:      httpClient,
		requestMap:      make(map[uint64]*list.Element),
		requestList:     list.New(),
		batch:           false,
		batchList:       list.New(),
		ntfnHandlers:    ntfnHandlers,
		ntfnState:       newNotificationState(),
		sendChan:        make(chan []byte, sendBufferSize),
		sendPostChan:    make(chan *jsonRequest, sendPostBufferSize),
		connEstablished: connEstablished,
		disconnect:      make(chan struct{}),
		shutdown:        make(chan struct{}),
	}

	// Default network is mainnet, no parameters are necessary but if mainnet
	// is specified it will be the param
	switch config.Params {
	case "":
		fallthrough
	case chaincfg.MainNetParams.Name:
		client.chainParams = &chaincfg.MainNetParams
	case chaincfg.TestNet3Params.Name:
		client.chainParams = &chaincfg.TestNet3Params
	case chaincfg.RegressionNetParams.Name:
		client.chainParams = &chaincfg.RegressionNetParams
	case chaincfg.SimNetParams.Name:
		client.chainParams = &chaincfg.SimNetParams
	default:
		return nil, fmt.Errorf("rpcclient.New: Unknown chain %s", config.Params)
	}

	if start {
		log.Infof("Established connection to RPC server %s",
			config.Host)
		close(connEstablished)
		client.start()
		if !client.config.HTTPPostMode && !client.config.DisableAutoReconnect {
			client.wg.Add(1)
			go client.wsReconnectHandler()
		}
	}

	return client, nil
}

// Batch is a factory that creates a client able to interact with the server using
// JSON-RPC 2.0. The client is capable of accepting an arbitrary number of requests
// and having the server process the all at the same time. It's compatible with both
// btcd and bitcoind
func NewBatch(config *ConnConfig) (*Client, error) {
	if !config.HTTPPostMode {
		return nil, errors.New("http post mode is required to use batch client")
	}
	// notification parameter is nil since notifications are not supported in POST mode.
	client, err := New(config, nil)
	if err != nil {
		return nil, err
	}
	client.batch = true //copy the client with changed batch setting
	client.start()
	return client, nil
}

// Connect establishes the initial websocket connection.  This is necessary when
// a client was created after setting the DisableConnectOnNew field of the
// Config struct.
//
// Up to tries number of connections (each after an increasing backoff) will
// be tried if the connection can not be established.  The special value of 0
// indicates an unlimited number of connection attempts.
//
// This method will error if the client is not configured for websockets, if the
// connection has already been established, or if none of the connection
// attempts were successful.
func (c *Client) Connect(tries int) error {
	c.mtx.Lock()
	defer c.mtx.Unlock()

	if c.config.HTTPPostMode {
		return ErrNotWebsocketClient
	}
	if c.wsConn != nil {
		return ErrClientAlreadyConnected
	}

	// Begin connection attempts.  Increase the backoff after each failed
	// attempt, up to a maximum of one minute.
	var err error
	var backoff time.Duration
	for i := 0; tries == 0 || i < tries; i++ {
		var wsConn *websocket.Conn
		wsConn, err = dial(c.config)
		if err != nil {
			backoff = connectionRetryInterval * time.Duration(i+1)
			if backoff > time.Minute {
				backoff = time.Minute
			}
			time.Sleep(backoff)
			continue
		}

		// Connection was established.  Set the websocket connection
		// member of the client and start the goroutines necessary
		// to run the client.
		log.Infof("Established connection to RPC server %s",
			c.config.Host)
		c.wsConn = wsConn
		close(c.connEstablished)
		c.start()
		if !c.config.DisableAutoReconnect {
			c.wg.Add(1)
			go c.wsReconnectHandler()
		}
		return nil
	}

	// All connection attempts failed, so return the last error.
	return err
}

// BackendVersion retrieves the version of the backend the client is currently
// connected to.
func (c *Client) BackendVersion() (BackendVersion, error) {
	c.backendVersionMu.Lock()
	defer c.backendVersionMu.Unlock()

	if c.backendVersion != nil {
		return c.backendVersion, nil
	}

	// We'll start by calling GetInfo. This method doesn't exist for
	// bitcoind nodes as of v0.16.0, so we'll assume the client is connected
	// to a btcd backend if it does exist.
	info, err := c.GetInfo()

	switch err.(type) {
	// Parse the btcd version and cache it.
	case nil:
		log.Debugf("Detected btcd version: %v", info.Version)
<<<<<<< HEAD
		version := Btcd
		c.backendVersion = &version
		return *c.backendVersion, nil
	default:
		log.Debugf("Could not detect bitcoind version from GetInfo. error: %v", err)
=======
		version := parseBtcdVersion(info.Version)
		c.backendVersion = version
		return c.backendVersion, nil

	// Inspect the RPC error to ensure the method was not found, otherwise
	// we actually ran into an error.
	case *btcjson.RPCError:
		if err.Code != btcjson.ErrRPCMethodNotFound.Code {
			return nil, fmt.Errorf("unable to detect btcd version: "+
				"%v", err)
		}

	default:
		return nil, fmt.Errorf("unable to detect btcd version: %v", err)
>>>>>>> f6db48af
	}

	// Since the GetInfo method was not found, we assume the client is
	// connected to a bitcoind backend, which exposes its version through
	// GetNetworkInfo.
	networkInfo, err := c.GetNetworkInfo()
	if err != nil {
<<<<<<< HEAD
		log.Debugf("Could not detect bitcoind version from GetNetworkInfo. error: %v", err)
	}

	// assume the network is beyond v0.19
	if networkInfo == nil {
		log.Debug("Could not detect bitcoind version. Assuming post v0.19")
		version := BitcoindPost19
		c.backendVersion = &version
		return BitcoindPost19, nil
=======
		return nil, fmt.Errorf("unable to detect bitcoind version: %v",
			err)
>>>>>>> f6db48af
	}

	// Parse the bitcoind version and cache it.
	log.Debugf("Detected bitcoind version: %v", networkInfo.SubVersion)
	version := parseBitcoindVersion(networkInfo.SubVersion)
	c.backendVersion = &version

	return c.backendVersion, nil
}

func (c *Client) sendAsync() FutureGetBulkResult {
	// convert the array of marshalled json requests to a single request we can send
	responseChan := make(chan *Response, 1)
	marshalledRequest := []byte("[")
	for iter := c.batchList.Front(); iter != nil; iter = iter.Next() {
		request := iter.Value.(*jsonRequest)
		marshalledRequest = append(marshalledRequest, request.marshalledJSON...)
		marshalledRequest = append(marshalledRequest, []byte(",")...)
	}
	if len(marshalledRequest) > 0 {
		// removes the trailing comma to process the request individually
		marshalledRequest = marshalledRequest[:len(marshalledRequest)-1]
	}
	marshalledRequest = append(marshalledRequest, []byte("]")...)
	request := jsonRequest{
		id:             c.NextID(),
		method:         "",
		cmd:            nil,
		marshalledJSON: marshalledRequest,
		responseChan:   responseChan,
	}
	c.sendPostRequest(&request)
	return responseChan
}

// Marshall's bulk requests and sends to the server
// creates a response channel to receive the response
func (c *Client) Send() error {
	// if batchlist is empty, there's nothing to send
	if c.batchList.Len() == 0 {
		return nil
	}

	batchResp, err := c.sendAsync().Receive()
	if err != nil {
		// Clear batchlist in case of an error.
		//
		// TODO(yy): need to double check to make sure there's no
		// concurrent access to this batch list, otherwise we may miss
		// some batched requests.
		c.batchList = list.New()

		return err
	}

	// Iterate each response and send it to the corresponding request.
	for id, resp := range batchResp {
		// Perform a GC on batchList and requestMap before moving
		// forward.
		request := c.removeRequest(id)

		// If there's an error, we log it and continue to the next
		// request.
		fullResult, err := json.Marshal(resp.Result)
		if err != nil {
			log.Errorf("Unable to marshal result: %v for req=%v",
				err, request.id)

			continue
		}

		// If there's a response error, we send it back the request.
		var requestError error
		if resp.Error != nil {
			requestError = resp.Error
		}

		result := Response{
			result: fullResult,
			err:    requestError,
		}
		request.responseChan <- &result
	}

	return nil
}<|MERGE_RESOLUTION|>--- conflicted
+++ resolved
@@ -1589,28 +1589,11 @@
 	// Parse the btcd version and cache it.
 	case nil:
 		log.Debugf("Detected btcd version: %v", info.Version)
-<<<<<<< HEAD
 		version := Btcd
 		c.backendVersion = &version
 		return *c.backendVersion, nil
 	default:
 		log.Debugf("Could not detect bitcoind version from GetInfo. error: %v", err)
-=======
-		version := parseBtcdVersion(info.Version)
-		c.backendVersion = version
-		return c.backendVersion, nil
-
-	// Inspect the RPC error to ensure the method was not found, otherwise
-	// we actually ran into an error.
-	case *btcjson.RPCError:
-		if err.Code != btcjson.ErrRPCMethodNotFound.Code {
-			return nil, fmt.Errorf("unable to detect btcd version: "+
-				"%v", err)
-		}
-
-	default:
-		return nil, fmt.Errorf("unable to detect btcd version: %v", err)
->>>>>>> f6db48af
 	}
 
 	// Since the GetInfo method was not found, we assume the client is
@@ -1618,7 +1601,6 @@
 	// GetNetworkInfo.
 	networkInfo, err := c.GetNetworkInfo()
 	if err != nil {
-<<<<<<< HEAD
 		log.Debugf("Could not detect bitcoind version from GetNetworkInfo. error: %v", err)
 	}
 
@@ -1628,10 +1610,6 @@
 		version := BitcoindPost19
 		c.backendVersion = &version
 		return BitcoindPost19, nil
-=======
-		return nil, fmt.Errorf("unable to detect bitcoind version: %v",
-			err)
->>>>>>> f6db48af
 	}
 
 	// Parse the bitcoind version and cache it.
