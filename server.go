// Copyright (c) 2013-2016 The btcsuite developers
// Copyright (c) 2015-2017 The Decred developers
// Use of this source code is governed by an ISC
// license that can be found in the LICENSE file.

package main

import (
	"bytes"
	"crypto/rand"
	"encoding/binary"
	"errors"
	"fmt"
	"math"
	"net"
	"runtime"
	"strconv"
	"strings"
	"sync"
	"sync/atomic"
	"time"

	"github.com/decred/dcrd/addrmgr"
	"github.com/decred/dcrd/blockchain"
	"github.com/decred/dcrd/blockchain/indexers"
	"github.com/decred/dcrd/chaincfg"
	"github.com/decred/dcrd/chaincfg/chainhash"
	"github.com/decred/dcrd/connmgr"
	"github.com/decred/dcrd/database"
	"github.com/decred/dcrd/mempool"
	"github.com/decred/dcrd/mining"
	"github.com/decred/dcrd/peer"
	"github.com/decred/dcrd/txscript"
	"github.com/decred/dcrd/wire"
	"github.com/decred/dcrutil"
	"github.com/decred/dcrutil/bloom"
)

const (
	// defaultServices describes the default services that are supported by
	// the server.
	defaultServices = wire.SFNodeNetwork | wire.SFNodeBloom

	// defaultRequiredServices describes the default services that are
	// required to be supported by outbound peers.
	defaultRequiredServices = wire.SFNodeNetwork

	// defaultTargetOutbound is the default number of outbound peers to
	// target.
	defaultTargetOutbound = 8

	// connectionRetryInterval is the base amount of time to wait in between
	// retries when connecting to persistent peers.  It is adjusted by the
	// number of retries such that there is a retry backoff.
	connectionRetryInterval = time.Second * 5

	// maxProtocolVersion is the max protocol version the server supports.
	maxProtocolVersion = wire.MaxBlockSizeVersion
)

var (
	// userAgentName is the user agent name and is used to help identify
	// ourselves to other decred peers.
	userAgentName = "dcrd"

	// userAgentVersion is the user agent version and is used to help
	// identify ourselves to other peers.
	userAgentVersion = fmt.Sprintf("%d.%d.%d", appMajor, appMinor, appPatch)
)

// broadcastMsg provides the ability to house a decred message to be broadcast
// to all connected peers except specified excluded peers.
type broadcastMsg struct {
	message      wire.Message
	excludePeers []*serverPeer
}

// broadcastInventoryAdd is a type used to declare that the InvVect it contains
// needs to be added to the rebroadcast map
type broadcastInventoryAdd relayMsg

// broadcastInventoryDel is a type used to declare that the InvVect it contains
// needs to be removed from the rebroadcast map
type broadcastInventoryDel *wire.InvVect

// relayMsg packages an inventory vector along with the newly discovered
// inventory so the relay has access to that information.
type relayMsg struct {
	invVect *wire.InvVect
	data    interface{}
}

// updatePeerHeightsMsg is a message sent from the blockmanager to the server
// after a new block has been accepted. The purpose of the message is to update
// the heights of peers that were known to announce the block before we
// connected it to the main chain or recognized it as an orphan. With these
// updates, peer heights will be kept up to date, allowing for fresh data when
// selecting sync peer candidacy.
type updatePeerHeightsMsg struct {
	newHash    *chainhash.Hash
	newHeight  int64
	originPeer *serverPeer
}

// peerState maintains state of inbound, persistent, outbound peers as well
// as banned peers and outbound groups.
type peerState struct {
	inboundPeers    map[int32]*serverPeer
	outboundPeers   map[int32]*serverPeer
	persistentPeers map[int32]*serverPeer
	banned          map[string]time.Time
	outboundGroups  map[string]int
}

// Count returns the count of all known peers.
func (ps *peerState) Count() int {
	return len(ps.inboundPeers) + len(ps.outboundPeers) +
		len(ps.persistentPeers)
}

// forAllOutboundPeers is a helper function that runs closure on all outbound
// peers known to peerState.
func (ps *peerState) forAllOutboundPeers(closure func(sp *serverPeer)) {
	for _, e := range ps.outboundPeers {
		closure(e)
	}
	for _, e := range ps.persistentPeers {
		closure(e)
	}
}

// forAllPeers is a helper function that runs closure on all peers known to
// peerState.
func (ps *peerState) forAllPeers(closure func(sp *serverPeer)) {
	for _, e := range ps.inboundPeers {
		closure(e)
	}
	ps.forAllOutboundPeers(closure)
}

// server provides a decred server for handling communications to and from
// decred peers.
type server struct {
	// The following variables must only be used atomically.
	// Putting the uint64s first makes them 64-bit aligned for 32-bit systems.
	bytesReceived uint64 // Total bytes received from all peers since start.
	bytesSent     uint64 // Total bytes sent by all peers since start.
	started       int32
	shutdown      int32
	shutdownSched int32

	chainParams          *chaincfg.Params
	addrManager          *addrmgr.AddrManager
	connManager          *connmgr.ConnManager
	sigCache             *txscript.SigCache
	rpcServer            *rpcServer
	blockManager         *blockManager
	txMemPool            *mempool.TxPool
	cpuMiner             *CPUMiner
	modifyRebroadcastInv chan interface{}
	newPeers             chan *serverPeer
	donePeers            chan *serverPeer
	banPeers             chan *serverPeer
	query                chan interface{}
	relayInv             chan relayMsg
	broadcast            chan broadcastMsg
	peerHeightsUpdate    chan updatePeerHeightsMsg
	wg                   sync.WaitGroup
	quit                 chan struct{}
	nat                  NAT
	db                   database.DB
	timeSource           blockchain.MedianTimeSource
	services             wire.ServiceFlag

	// The following fields are used for optional indexes.  They will be nil
	// if the associated index is not enabled.  These fields are set during
	// initial creation of the server and never changed afterwards, so they
	// do not need to be protected for concurrent access.
	txIndex         *indexers.TxIndex
	addrIndex       *indexers.AddrIndex
	existsAddrIndex *indexers.ExistsAddrIndex
}

// serverPeer extends the peer to maintain state shared by the server and
// the blockmanager.
type serverPeer struct {
	*peer.Peer

	connReq         *connmgr.ConnReq
	server          *server
	persistent      bool
	continueHash    *chainhash.Hash
	relayMtx        sync.Mutex
	disableRelayTx  bool
	requestQueue    []*wire.InvVect
	requestedTxns   map[chainhash.Hash]struct{}
	requestedBlocks map[chainhash.Hash]struct{}
	filter          *bloom.Filter
	knownAddresses  map[string]struct{}
	banScore        connmgr.DynamicBanScore
	quit            chan struct{}

	// The following chans are used to sync blockmanager and server.
	txProcessed    chan struct{}
	blockProcessed chan struct{}
}

// newServerPeer returns a new serverPeer instance. The peer needs to be set by
// the caller.
func newServerPeer(s *server, isPersistent bool) *serverPeer {
	return &serverPeer{
		server:          s,
		persistent:      isPersistent,
		requestedTxns:   make(map[chainhash.Hash]struct{}),
		requestedBlocks: make(map[chainhash.Hash]struct{}),
		filter:          bloom.LoadFilter(nil),
		knownAddresses:  make(map[string]struct{}),
		quit:            make(chan struct{}),
		txProcessed:     make(chan struct{}, 1),
		blockProcessed:  make(chan struct{}, 1),
	}
}

// newestBlock returns the current best block hash and height using the format
// required by the configuration for the peer package.
func (sp *serverPeer) newestBlock() (*chainhash.Hash, int64, error) {
	best := sp.server.blockManager.chain.BestSnapshot()
	return best.Hash, best.Height, nil
}

// addKnownAddresses adds the given addresses to the set of known addreses to
// the peer to prevent sending duplicate addresses.
func (sp *serverPeer) addKnownAddresses(addresses []*wire.NetAddress) {
	for _, na := range addresses {
		sp.knownAddresses[addrmgr.NetAddressKey(na)] = struct{}{}
	}
}

// addressKnown true if the given address is already known to the peer.
func (sp *serverPeer) addressKnown(na *wire.NetAddress) bool {
	_, exists := sp.knownAddresses[addrmgr.NetAddressKey(na)]
	return exists
}

// setDisableRelayTx toggles relaying of transactions for the given peer.
// It is safe for concurrent access.
func (sp *serverPeer) setDisableRelayTx(disable bool) {
	sp.relayMtx.Lock()
	sp.disableRelayTx = disable
	sp.relayMtx.Unlock()
}

// relayTxDisabled returns whether or not relaying of transactions for the given
// peer is disabled.
// It is safe for concurrent access.
func (sp *serverPeer) relayTxDisabled() bool {
	sp.relayMtx.Lock()
	defer sp.relayMtx.Unlock()

	return sp.disableRelayTx
}

// pushAddrMsg sends an addr message to the connected peer using the provided
// addresses.
func (sp *serverPeer) pushAddrMsg(addresses []*wire.NetAddress) {
	// Filter addresses already known to the peer.
	addrs := make([]*wire.NetAddress, 0, len(addresses))
	for _, addr := range addresses {
		if !sp.addressKnown(addr) {
			addrs = append(addrs, addr)
		}
	}
	known, err := sp.PushAddrMsg(addrs)
	if err != nil {
		peerLog.Errorf("Can't push address message to %s: %v", sp.Peer, err)
		sp.Disconnect()
		return
	}
	sp.addKnownAddresses(known)
}

// addBanScore increases the persistent and decaying ban score fields by the
// values passed as parameters. If the resulting score exceeds half of the ban
// threshold, a warning is logged including the reason provided. Further, if
// the score is above the ban threshold, the peer will be banned and
// disconnected.
func (sp *serverPeer) addBanScore(persistent, transient uint32, reason string) {
	// No warning is logged and no score is calculated if banning is disabled.
	if cfg.DisableBanning {
		return
	}
	warnThreshold := cfg.BanThreshold >> 1
	if transient == 0 && persistent == 0 {
		// The score is not being increased, but a warning message is still
		// logged if the score is above the warn threshold.
		score := sp.banScore.Int()
		if score > warnThreshold {
			peerLog.Warnf("Misbehaving peer %s: %s -- ban score is %d, "+
				"it was not increased this time", sp, reason, score)
		}
		return
	}
	score := sp.banScore.Increase(persistent, transient)
	if score > warnThreshold {
		peerLog.Warnf("Misbehaving peer %s: %s -- ban score increased to %d",
			sp, reason, score)
		if score > cfg.BanThreshold {
			peerLog.Warnf("Misbehaving peer %s -- banning and disconnecting",
				sp)
			sp.server.BanPeer(sp)
			sp.Disconnect()
		}
	}
}

// OnVersion is invoked when a peer receives a version wire message and is used
// to negotiate the protocol version details as well as kick start the
// communications.
func (sp *serverPeer) OnVersion(p *peer.Peer, msg *wire.MsgVersion) {
	// Add the remote peer time as a sample for creating an offset against
	// the local clock to keep the network time in sync.
	sp.server.timeSource.AddTimeSample(p.Addr(), msg.Timestamp)

	// Signal the block manager this peer is a new sync candidate.
	sp.server.blockManager.NewPeer(sp)

	// Choose whether or not to relay transactions before a filter command
	// is received.
	sp.setDisableRelayTx(msg.DisableRelayTx)

	// Update the address manager and request known addresses from the
	// remote peer for outbound connections.  This is skipped when running
	// on the simulation test network since it is only intended to connect
	// to specified peers and actively avoids advertising and connecting to
	// discovered peers.
	if !cfg.SimNet {
		addrManager := sp.server.addrManager
		// Outbound connections.
		if !p.Inbound() {
			// TODO(davec): Only do this if not doing the initial block
			// download and the local address is routable.
			if !cfg.DisableListen /* && isCurrent? */ {
				// Get address that best matches.
				lna := addrManager.GetBestLocalAddress(p.NA())
				if addrmgr.IsRoutable(lna) {
					// Filter addresses the peer already knows about.
					addresses := []*wire.NetAddress{lna}
					sp.pushAddrMsg(addresses)
				}
			}

			// Request known addresses if the server address manager
			// needs more.
			if addrManager.NeedMoreAddresses() {
				p.QueueMessage(wire.NewMsgGetAddr(), nil)
			}

			// Mark the address as a known good address.
			addrManager.Good(p.NA())
		}
	}

	// Add valid peer to the server.
	sp.server.AddPeer(sp)
}

// OnMemPool is invoked when a peer receives a mempool wire message.  It creates
// and sends an inventory message with the contents of the memory pool up to the
// maximum inventory allowed per message.  When the peer has a bloom filter
// loaded, the contents are filtered accordingly.
func (sp *serverPeer) OnMemPool(p *peer.Peer, msg *wire.MsgMemPool) {
	// A decaying ban score increase is applied to prevent flooding.
	// The ban score accumulates and passes the ban threshold if a burst of
	// mempool messages comes from a peer. The score decays each minute to
	// half of its value.
	sp.addBanScore(0, 33, "mempool")

	// Generate inventory message with the available transactions in the
	// transaction memory pool.  Limit it to the max allowed inventory
	// per message.  The NewMsgInvSizeHint function automatically limits
	// the passed hint to the maximum allowed, so it's safe to pass it
	// without double checking it here.
	txMemPool := sp.server.txMemPool
	txDescs := txMemPool.TxDescs()
	invMsg := wire.NewMsgInvSizeHint(uint(len(txDescs)))

	for i, txDesc := range txDescs {
		// Either add all transactions when there is no bloom filter,
		// or only the transactions that match the filter when there is
		// one.
		if !sp.filter.IsLoaded() || sp.filter.MatchTxAndUpdate(txDesc.Tx) {
			iv := wire.NewInvVect(wire.InvTypeTx, txDesc.Tx.Hash())
			invMsg.AddInvVect(iv)
			if i+1 >= wire.MaxInvPerMsg {
				break
			}
		}
	}

	// Send the inventory message if there is anything to send.
	if len(invMsg.InvList) > 0 {
		p.QueueMessage(invMsg, nil)
	}
}

// pushMiningStateMsg pushes a mining state message to the queue for a
// requesting peer.
func (sp *serverPeer) pushMiningStateMsg(height uint32, blockHashes []chainhash.Hash, voteHashes []chainhash.Hash) error {
	// Nothing to send, abort.
	if len(blockHashes) == 0 {
		return nil
	}

	// Construct the mining state request and queue it to be sent.
	msg := wire.NewMsgMiningState()
	msg.Height = height
	for i := range blockHashes {
		err := msg.AddBlockHash(&blockHashes[i])
		if err != nil {
			return err
		}
	}
	for i := range voteHashes {
		err := msg.AddVoteHash(&voteHashes[i])
		if err != nil {
			return err
		}
		if i+1 >= wire.MaxMSBlocksAtHeadPerMsg {
			break
		}
	}

	sp.QueueMessage(msg, nil)

	return nil
}

// OnGetMiningState is invoked when a peer receives a getminings wire message.
// It constructs a list of the current best blocks and votes that should be
// mined on and pushes a miningstate wire message back to the requesting peer.
func (sp *serverPeer) OnGetMiningState(p *peer.Peer, msg *wire.MsgGetMiningState) {
	// Access the block manager and get the list of best blocks to mine on.
	bm := sp.server.blockManager
	mp := sp.server.txMemPool
	newest, height := bm.chainState.Best()

	// Send out blank mining states if it's early in the blockchain.
	if height < activeNetParams.StakeValidationHeight-1 {
		err := sp.pushMiningStateMsg(0, nil, nil)
		if err != nil {
			peerLog.Warnf("unexpected error while pushing data for "+
				"mining state request: %v", err.Error())
		}

		return
	}

	// Obtain the entire generation of blocks stemming from the parent of
	// the current tip.
	children, err := bm.GetGeneration(*newest)
	if err != nil {
		peerLog.Warnf("failed to access block manager to get the generation "+
			"for a mining state request (block: %v): %v", newest, err)
		return
	}

	// Get the list of blocks of blocks that are eligible to built on and
	// limit the list to the maximum number of allowed eligible block hashes
	// per mining state message.  There is nothing to send when there are no
	// eligible blocks.
	blockHashes := SortParentsByVotes(mp, *newest, children,
		bm.server.chainParams)
	numBlocks := len(blockHashes)
	if numBlocks == 0 {
		return
	}
	if numBlocks > wire.MaxMSBlocksAtHeadPerMsg {
		blockHashes = blockHashes[:wire.MaxMSBlocksAtHeadPerMsg]
	}

	// Construct the set of votes to send.
	voteHashes := make([]chainhash.Hash, 0, wire.MaxMSVotesAtHeadPerMsg)
	for _, bh := range blockHashes {
		// Fetch the vote hashes themselves and append them.
		vhsForBlock := mp.VoteHashesForBlock(bh)
		if len(vhsForBlock) == 0 {
			peerLog.Warnf("unexpected error while fetching vote hashes "+
				"for block %v for a mining state request: no vote "+
				"metadata for block", bh)
			return
		}
		voteHashes = append(voteHashes, vhsForBlock...)
	}

	err = sp.pushMiningStateMsg(uint32(height), blockHashes, voteHashes)
	if err != nil {
		peerLog.Warnf("unexpected error while pushing data for "+
			"mining state request: %v", err.Error())
	}
}

// OnMiningState is invoked when a peer receives a miningstate wire message.  It
// requests the data advertised in the message from the peer.
func (sp *serverPeer) OnMiningState(p *peer.Peer, msg *wire.MsgMiningState) {
	err := sp.server.blockManager.RequestFromPeer(sp, msg.BlockHashes,
		msg.VoteHashes)
	if err != nil {
		peerLog.Warnf("couldn't handle mining state message: %v",
			err.Error())
	}
}

// OnTx is invoked when a peer receives a tx wire message.  It blocks until the
// transaction has been fully processed.  Unlock the block handler this does not
// serialize all transactions through a single thread transactions don't rely on
// the previous one in a linear fashion like blocks.
func (sp *serverPeer) OnTx(p *peer.Peer, msg *wire.MsgTx) {
	if cfg.BlocksOnly {
		peerLog.Tracef("Ignoring tx %v from %v - blocksonly enabled",
			msg.TxHash(), p)
		return
	}

	// Add the transaction to the known inventory for the peer.
	// Convert the raw MsgTx to a dcrutil.Tx which provides some convenience
	// methods and things such as hash caching.
	tx := dcrutil.NewTx(msg)
	iv := wire.NewInvVect(wire.InvTypeTx, tx.Hash())
	p.AddKnownInventory(iv)

	// Queue the transaction up to be handled by the block manager and
	// intentionally block further receives until the transaction is fully
	// processed and known good or bad.  This helps prevent a malicious peer
	// from queuing up a bunch of bad transactions before disconnecting (or
	// being disconnected) and wasting memory.
	sp.server.blockManager.QueueTx(tx, sp)
	<-sp.txProcessed
}

// OnBlock is invoked when a peer receives a block wire message.  It blocks
// until the network block has been fully processed.
func (sp *serverPeer) OnBlock(p *peer.Peer, msg *wire.MsgBlock, buf []byte) {
	// Convert the raw MsgBlock to a dcrutil.Block which provides some
	// convenience methods and things such as hash caching.
	block := dcrutil.NewBlockFromBlockAndBytes(msg, buf)

	// Add the block to the known inventory for the peer.
	iv := wire.NewInvVect(wire.InvTypeBlock, block.Hash())
	p.AddKnownInventory(iv)

	// Queue the block up to be handled by the block manager and
	// intentionally block further receives until the network block is fully
	// processed and known good or bad.  This helps prevent a malicious peer
	// from queuing up a bunch of bad blocks before disconnecting (or being
	// disconnected) and wasting memory.  Additionally, this behavior is
	// depended on by at least the block acceptance test tool as the
	// reference implementation processes blocks in the same thread and
	// therefore blocks further messages until the network block has been
	// fully processed.
	sp.server.blockManager.QueueBlock(block, sp)
	<-sp.blockProcessed
}

// OnInv is invoked when a peer receives an inv wire message and is used to
// examine the inventory being advertised by the remote peer and react
// accordingly.  We pass the message down to blockmanager which will call
// QueueMessage with any appropriate responses.
func (sp *serverPeer) OnInv(p *peer.Peer, msg *wire.MsgInv) {
	if !cfg.BlocksOnly {
		if len(msg.InvList) > 0 {
			sp.server.blockManager.QueueInv(msg, sp)
		}
		return
	}

	newInv := wire.NewMsgInvSizeHint(uint(len(msg.InvList)))
	for _, invVect := range msg.InvList {
		if invVect.Type == wire.InvTypeTx {
			peerLog.Infof("Peer %v is announcing transactions -- "+
				"disconnecting", p)
			p.Disconnect()
			return
		}
		err := newInv.AddInvVect(invVect)
		if err != nil {
			peerLog.Errorf("Failed to add inventory vector: %v", err)
			break
		}
	}

	if len(newInv.InvList) > 0 {
		sp.server.blockManager.QueueInv(newInv, sp)
	}
}

// OnHeaders is invoked when a peer receives a headers wire message.  The
// message is passed down to the block manager.
func (sp *serverPeer) OnHeaders(p *peer.Peer, msg *wire.MsgHeaders) {
	sp.server.blockManager.QueueHeaders(msg, sp)
}

// handleGetData is invoked when a peer receives a getdata wire message and is
// used to deliver block and transaction information.
func (sp *serverPeer) OnGetData(p *peer.Peer, msg *wire.MsgGetData) {
	// Ignore empty getdata messages.
	if len(msg.InvList) == 0 {
		return
	}

	numAdded := 0
	notFound := wire.NewMsgNotFound()

	length := len(msg.InvList)
	// A decaying ban score increase is applied to prevent exhausting resources
	// with unusually large inventory queries.
	// Requesting more than the maximum inventory vector length within a short
	// period of time yields a score above the default ban threshold. Sustained
	// bursts of small requests are not penalized as that would potentially ban
	// peers performing IBD.
	// This incremental score decays each minute to half of its value.
	sp.addBanScore(0, uint32(length)*99/wire.MaxInvPerMsg, "getdata")

	// We wait on this wait channel periodically to prevent queuing
	// far more data than we can send in a reasonable time, wasting memory.
	// The waiting occurs after the database fetch for the next one to
	// provide a little pipelining.
	var waitChan chan struct{}
	doneChan := make(chan struct{}, 1)

	for i, iv := range msg.InvList {
		var c chan struct{}
		// If this will be the last message we send.
		if i == length-1 && len(notFound.InvList) == 0 {
			c = doneChan
		} else if (i+1)%3 == 0 {
			// Buffered so as to not make the send goroutine block.
			c = make(chan struct{}, 1)
		}
		var err error
		switch iv.Type {
		case wire.InvTypeTx:
			err = sp.server.pushTxMsg(sp, &iv.Hash, c, waitChan)
		case wire.InvTypeBlock:
			err = sp.server.pushBlockMsg(sp, &iv.Hash, c, waitChan)
		case wire.InvTypeFilteredBlock:
			err = sp.server.pushMerkleBlockMsg(sp, &iv.Hash, c, waitChan)
		default:
			peerLog.Warnf("Unknown type in inventory request %d",
				iv.Type)
			continue
		}
		if err != nil {
			notFound.AddInvVect(iv)

			// When there is a failure fetching the final entry
			// and the done channel was sent in due to there
			// being no outstanding not found inventory, consume
			// it here because there is now not found inventory
			// that will use the channel momentarily.
			if i == len(msg.InvList)-1 && c != nil {
				<-c
			}
		}
		numAdded++
		waitChan = c
	}
	if len(notFound.InvList) != 0 {
		p.QueueMessage(notFound, doneChan)
	}

	// Wait for messages to be sent. We can send quite a lot of data at this
	// point and this will keep the peer busy for a decent amount of time.
	// We don't process anything else by them in this time so that we
	// have an idea of when we should hear back from them - else the idle
	// timeout could fire when we were only half done sending the blocks.
	if numAdded > 0 {
		<-doneChan
	}
}

// OnGetBlocks is invoked when a peer receives a getblocks wire message.
func (sp *serverPeer) OnGetBlocks(p *peer.Peer, msg *wire.MsgGetBlocks) {
	// Return all block hashes to the latest one (up to max per message) if
	// no stop hash was specified.
	// Attempt to find the ending index of the stop hash if specified.
	chain := sp.server.blockManager.chain
	endIdx := int64(math.MaxInt64)
	if !msg.HashStop.IsEqual(&zeroHash) {
		height, err := chain.BlockHeightByHash(&msg.HashStop)
		if err == nil {
			endIdx = height + 1
		}
	}

	// Find the most recent known block based on the block locator.
	// Use the block after the genesis block if no other blocks in the
	// provided locator are known.  This does mean the client will start
	// over with the genesis block if unknown block locators are provided.
	// This mirrors the behavior in the reference implementation.
	startIdx := int64(1)
	for _, hash := range msg.BlockLocatorHashes {
		height, err := chain.BlockHeightByHash(hash)
		if err == nil {
			// Start with the next hash since we know this one.
			startIdx = height + 1
			break
		}
	}

	// Don't attempt to fetch more than we can put into a single message.
	autoContinue := false
	if endIdx-startIdx > wire.MaxBlocksPerMsg {
		endIdx = startIdx + wire.MaxBlocksPerMsg
		autoContinue = true
	}

	// Fetch the inventory from the block database.
	hashList, err := chain.HeightRange(startIdx, endIdx)
	if err != nil {
		peerLog.Warnf("Block lookup failed: %v", err)
		return
	}

	// Generate inventory message.
	invMsg := wire.NewMsgInv()
	for i := range hashList {
		iv := wire.NewInvVect(wire.InvTypeBlock, &hashList[i])
		invMsg.AddInvVect(iv)
	}

	// Send the inventory message if there is anything to send.
	if len(invMsg.InvList) > 0 {
		invListLen := len(invMsg.InvList)
		if autoContinue && invListLen == wire.MaxBlocksPerMsg {
			// Intentionally use a copy of the final hash so there
			// is not a reference into the inventory slice which
			// would prevent the entire slice from being eligible
			// for GC as soon as it's sent.
			continueHash := invMsg.InvList[invListLen-1].Hash
			sp.continueHash = &continueHash
		}
		p.QueueMessage(invMsg, nil)
	}
}

// locateBlocks returns the hashes of the blocks after the first known block in
// locators, until hashStop is reached, or up to a max of
// wire.MaxBlockHeadersPerMsg block hashes.  This implements the search
// algorithm used by getheaders.
//
// TODO: For efficiency this should take a []Hash, not []*Hash.  This requires
// changing the representation of the wire.MsgGetHeaders to use a []Hash slice
// for the block locators.
func (s *server) locateBlocks(locators []*chainhash.Hash, hashStop *chainhash.Hash) ([]chainhash.Hash, error) {
	// Attempt to look up the height of the provided stop hash.
	chain := s.blockManager.chain
	endIdx := int64(math.MaxInt64)
	height, err := chain.BlockHeightByHash(hashStop)
	if err == nil {
		endIdx = height + 1
	}

	// There are no block locators so a specific header is being requested
	// as identified by the stop hash.
	if len(locators) == 0 {
		// No blocks with the stop hash were found so there is nothing
		// to do.  Just return.  This behavior mirrors the reference
		// implementation.
		if endIdx == math.MaxInt64 {
			return nil, nil
		}

		return []chainhash.Hash{*hashStop}, nil
	}

	// Find the most recent known block based on the block locator.
	// Use the block after the genesis block if no other blocks in the
	// provided locator are known.  This does mean the client will start
	// over with the genesis block if unknown block locators are provided.
	// This mirrors the behavior in the reference implementation.
	startIdx := int64(1)
	for _, loc := range locators {
		height, err := chain.BlockHeightByHash(loc)
		if err == nil {
			// Start with the next hash since we know this one.
			startIdx = height + 1
			break
		}
	}

	// Don't attempt to fetch more than we can put into a single wire
	// message.
	if endIdx-startIdx > wire.MaxBlockHeadersPerMsg {
		endIdx = startIdx + wire.MaxBlockHeadersPerMsg
	}

	// Fetch the inventory from the block database.
	return chain.HeightRange(startIdx, endIdx)
}

// fetchHeaders fetches and decodes headers from the db for each hash in
// blockHashes.
func fetchHeaders(db database.DB, blockHashes []chainhash.Hash) ([]*wire.BlockHeader, error) {
	headers := make([]*wire.BlockHeader, 0, len(blockHashes))
	err := db.View(func(dbTx database.Tx) error {
		rawHeaders, err := dbTx.FetchBlockHeaders(blockHashes)
		if err != nil {
			return err
		}
		for _, headerBytes := range rawHeaders {
			h := new(wire.BlockHeader)
			err = h.Deserialize(bytes.NewReader(headerBytes))
			if err != nil {
				return err
			}
			headers = append(headers, h)
		}
		return nil
	})
	return headers, err
}

// OnGetHeaders is invoked when a peer receives a getheaders wire message.
func (sp *serverPeer) OnGetHeaders(p *peer.Peer, msg *wire.MsgGetHeaders) {
	// Ignore getheaders requests if not in sync.
	if !sp.server.blockManager.IsCurrent() {
		return
	}

	blockHashes, err := sp.server.locateBlocks(msg.BlockLocatorHashes,
		&msg.HashStop)
	if err != nil {
		peerLog.Errorf("OnGetHeaders: failed to fetch hashes: %v", err)
		return
	}
	blockHeaders, err := fetchHeaders(sp.server.db, blockHashes)
	if err != nil {
		peerLog.Errorf("OnGetHeaders: failed to fetch block headers: "+
			"%v", err)
	}

	if len(blockHeaders) > wire.MaxBlockHeadersPerMsg {
		peerLog.Warnf("OnGetHeaders: fetched more block headers than " +
			"allowed per message")
		// Can still recover from this error, just slice off the extra
		// headers and continue queing the message.
		blockHeaders = blockHeaders[:wire.MaxBlockHeaderPayload]
	}
	p.QueueMessage(&wire.MsgHeaders{Headers: blockHeaders}, nil)
}

// OnFilterAdd is invoked when a peer receives a filteradd wire message and is
// used by remote peers to add data to an already loaded bloom filter.  The peer
// will be disconnected if a filter is not loaded when this message is received.
func (sp *serverPeer) OnFilterAdd(p *peer.Peer, msg *wire.MsgFilterAdd) {
	if sp.filter.IsLoaded() {
		peerLog.Debugf("%s sent a filteradd request with no filter "+
			"loaded -- disconnecting", p)
		p.Disconnect()
		return
	}

	sp.filter.Add(msg.Data)
}

// OnFilterClear is invoked when a peer receives a filterclear wire message and
// is used by remote peers to clear an already loaded bloom filter.  The peer
// will be disconnected if a filter is not loaded when this message is received.
func (sp *serverPeer) OnFilterClear(p *peer.Peer, msg *wire.MsgFilterClear) {
	if !sp.filter.IsLoaded() {
		peerLog.Debugf("%s sent a filterclear request with no "+
			"filter loaded -- disconnecting", p)
		p.Disconnect()
		return
	}

	sp.filter.Unload()
}

// OnFilterLoad is invoked when a peer receives a filterload wire message and it
// is used to load a bloom filter that should be used for delivering merkle
// blocks and associated transactions that match the filter.
func (sp *serverPeer) OnFilterLoad(p *peer.Peer, msg *wire.MsgFilterLoad) {
	// Transaction relay is no longer disabled once a filterload message is
	// received regardless of its original state.
	sp.setDisableRelayTx(false)

	sp.filter.Reload(msg)
}

// OnGetAddr is invoked when a peer receives a getaddr wire message and is used
// to provide the peer with known addresses from the address manager.
func (sp *serverPeer) OnGetAddr(p *peer.Peer, msg *wire.MsgGetAddr) {
	// Don't return any addresses when running on the simulation test
	// network.  This helps prevent the network from becoming another
	// public test network since it will not be able to learn about other
	// peers that have not specifically been provided.
	if cfg.SimNet {
		return
	}

	// Do not accept getaddr requests from outbound peers.  This reduces
	// fingerprinting attacks.
	if !p.Inbound() {
		return
	}

	// Get the current known addresses from the address manager.
	addrCache := sp.server.addrManager.AddressCache()

	// Push the addresses.
	sp.pushAddrMsg(addrCache)
}

// OnAddr is invoked when a peer receives an addr wire message and is used to
// notify the server about advertised addresses.
func (sp *serverPeer) OnAddr(p *peer.Peer, msg *wire.MsgAddr) {
	// Ignore addresses when running on the simulation test network.  This
	// helps prevent the network from becoming another public test network
	// since it will not be able to learn about other peers that have not
	// specifically been provided.
	if cfg.SimNet {
		return
	}

	// A message that has no addresses is invalid.
	if len(msg.AddrList) == 0 {
		peerLog.Errorf("Command [%s] from %s does not contain any addresses",
			msg.Command(), p)
		p.Disconnect()
		return
	}

	for _, na := range msg.AddrList {
		// Don't add more address if we're disconnecting.
		if !p.Connected() {
			return
		}

		// Set the timestamp to 5 days ago if it's more than 24 hours
		// in the future so this address is one of the first to be
		// removed when space is needed.
		now := time.Now()
		if na.Timestamp.After(now.Add(time.Minute * 10)) {
			na.Timestamp = now.Add(-1 * time.Hour * 24 * 5)
		}

		// Add address to known addresses for this peer.
		sp.addKnownAddresses([]*wire.NetAddress{na})
	}

	// Add addresses to server address manager.  The address manager handles
	// the details of things such as preventing duplicate addresses, max
	// addresses, and last seen updates.
	// XXX bitcoind gives a 2 hour time penalty here, do we want to do the
	// same?
	sp.server.addrManager.AddAddresses(msg.AddrList, p.NA())
}

// OnRead is invoked when a peer receives a message and it is used to update
// the bytes received by the server.
func (sp *serverPeer) OnRead(p *peer.Peer, bytesRead int, msg wire.Message, err error) {
	sp.server.AddBytesReceived(uint64(bytesRead))
}

// OnWrite is invoked when a peer sends a message and it is used to update
// the bytes sent by the server.
func (sp *serverPeer) OnWrite(p *peer.Peer, bytesWritten int, msg wire.Message, err error) {
	sp.server.AddBytesSent(uint64(bytesWritten))
}

// randomUint16Number returns a random uint16 in a specified input range.  Note
// that the range is in zeroth ordering; if you pass it 1800, you will get
// values from 0 to 1800.
func randomUint16Number(max uint16) uint16 {
	// In order to avoid modulo bias and ensure every possible outcome in
	// [0, max) has equal probability, the random number must be sampled
	// from a random source that has a range limited to a multiple of the
	// modulus.
	var randomNumber uint16
	var limitRange = (math.MaxUint16 / max) * max
	for {
		binary.Read(rand.Reader, binary.LittleEndian, &randomNumber)
		if randomNumber < limitRange {
			return (randomNumber % max)
		}
	}
}

// AddRebroadcastInventory adds 'iv' to the list of inventories to be
// rebroadcasted at random intervals until they show up in a block.
func (s *server) AddRebroadcastInventory(iv *wire.InvVect, data interface{}) {
	// Ignore if shutting down.
	if atomic.LoadInt32(&s.shutdown) != 0 {
		return
	}

	s.modifyRebroadcastInv <- broadcastInventoryAdd{invVect: iv, data: data}
}

// RemoveRebroadcastInventory removes 'iv' from the list of items to be
// rebroadcasted if present.
func (s *server) RemoveRebroadcastInventory(iv *wire.InvVect) {
	// Ignore if shutting down.
	if atomic.LoadInt32(&s.shutdown) != 0 {
		return
	}

	s.modifyRebroadcastInv <- broadcastInventoryDel(iv)
}

// AnnounceNewTransactions generates and relays inventory vectors and notifies
// both websocket and getblocktemplate long poll clients of the passed
// transactions.  This function should be called whenever new transactions
// are added to the mempool.
func (s *server) AnnounceNewTransactions(newTxs []*dcrutil.Tx) {
	// Generate and relay inventory vectors for all newly accepted
	// transactions into the memory pool due to the original being
	// accepted.
	for _, tx := range newTxs {
		// Generate the inventory vector and relay it.
		iv := wire.NewInvVect(wire.InvTypeTx, tx.Hash())
		s.RelayInventory(iv, tx)

		if s.rpcServer != nil {
			// Notify websocket clients about mempool transactions.
			s.rpcServer.ntfnMgr.NotifyMempoolTx(tx, true)

			// Potentially notify any getblocktemplate long poll clients
			// about stale block templates due to the new transaction.
			s.rpcServer.gbtWorkState.NotifyMempoolTx(
				s.txMemPool.LastUpdated())
		}
	}
}

// pushTxMsg sends a tx message for the provided transaction hash to the
// connected peer.  An error is returned if the transaction hash is not known.
func (s *server) pushTxMsg(sp *serverPeer, hash *chainhash.Hash, doneChan chan<- struct{}, waitChan <-chan struct{}) error {
	// Attempt to fetch the requested transaction from the pool.  A
	// call could be made to check for existence first, but simply trying
	// to fetch a missing transaction results in the same behavior.
	// Do not allow peers to request transactions already in a block
	// but are unconfirmed, as they may be expensive. Restrict that
	// to the authenticated RPC only.
	tx, err := s.txMemPool.FetchTransaction(hash, false)
	if err != nil {
		peerLog.Tracef("Unable to fetch tx %v from transaction "+
			"pool: %v", hash, err)

		if doneChan != nil {
			doneChan <- struct{}{}
		}
		return err
	}

	// Once we have fetched data wait for any previous operation to finish.
	if waitChan != nil {
		<-waitChan
	}

	sp.QueueMessage(tx.MsgTx(), doneChan)

	return nil
}

// pushBlockMsg sends a block message for the provided block hash to the
// connected peer.  An error is returned if the block hash is not known.
func (s *server) pushBlockMsg(sp *serverPeer, hash *chainhash.Hash, doneChan chan<- struct{}, waitChan <-chan struct{}) error {
	block, err := sp.server.blockManager.chain.FetchBlockFromHash(hash)
	if err != nil {
		peerLog.Tracef("Unable to fetch requested block hash %v: %v",
			hash, err)

		if doneChan != nil {
			doneChan <- struct{}{}
		}
		return err
	}

	// Once we have fetched data wait for any previous operation to finish.
	if waitChan != nil {
		<-waitChan
	}

	// We only send the channel for this message if we aren't sending
	// an inv straight after.
	var dc chan<- struct{}
	continueHash := sp.continueHash
	sendInv := continueHash != nil && continueHash.IsEqual(hash)
	if !sendInv {
		dc = doneChan
	}
	sp.QueueMessage(block.MsgBlock(), dc)

	// When the peer requests the final block that was advertised in
	// response to a getblocks message which requested more blocks than
	// would fit into a single message, send it a new inventory message
	// to trigger it to issue another getblocks message for the next
	// batch of inventory.
	if sendInv {
		best := sp.server.blockManager.chain.BestSnapshot()
		invMsg := wire.NewMsgInvSizeHint(1)
		iv := wire.NewInvVect(wire.InvTypeBlock, best.Hash)
		invMsg.AddInvVect(iv)
		sp.QueueMessage(invMsg, doneChan)
		sp.continueHash = nil
	}
	return nil
}

// pushMerkleBlockMsg sends a merkleblock message for the provided block hash to
// the connected peer.  Since a merkle block requires the peer to have a filter
// loaded, this call will simply be ignored if there is no filter loaded.  An
// error is returned if the block hash is not known.
func (s *server) pushMerkleBlockMsg(sp *serverPeer, hash *chainhash.Hash, doneChan chan<- struct{}, waitChan <-chan struct{}) error {
	// Do not send a response if the peer doesn't have a filter loaded.
	if !sp.filter.IsLoaded() {
		if doneChan != nil {
			doneChan <- struct{}{}
		}
		return nil
	}

	// Fetch the raw block bytes from the database.
	blk, err := sp.server.blockManager.chain.BlockByHash(hash)
	if err != nil {
		peerLog.Tracef("Unable to fetch requested block hash %v: %v",
			hash, err)

		if doneChan != nil {
			doneChan <- struct{}{}
		}
		return err
	}

	// Generate a merkle block by filtering the requested block according
	// to the filter for the peer.
	merkle, matchedTxIndices := bloom.NewMerkleBlock(blk, sp.filter)

	// Once we have fetched data wait for any previous operation to finish.
	if waitChan != nil {
		<-waitChan
	}

	// Send the merkleblock.  Only send the done channel with this message
	// if no transactions will be sent afterwards.
	var dc chan<- struct{}
	if len(matchedTxIndices) == 0 {
		dc = doneChan
	}
	sp.QueueMessage(merkle, dc)

	// Finally, send any matched transactions.
	blkTransactions := blk.MsgBlock().Transactions
	for i, txIndex := range matchedTxIndices {
		// Only send the done channel on the final transaction.
		var dc chan<- struct{}
		if i == len(matchedTxIndices)-1 {
			dc = doneChan
		}
		if txIndex < uint32(len(blkTransactions)) {
			sp.QueueMessage(blkTransactions[txIndex], dc)
		}
	}

	return nil
}

// handleUpdatePeerHeight updates the heights of all peers who were known to
// announce a block we recently accepted.
func (s *server) handleUpdatePeerHeights(state *peerState, umsg updatePeerHeightsMsg) {
	state.forAllPeers(func(sp *serverPeer) {
		// The origin peer should already have the updated height.
		if sp == umsg.originPeer {
			return
		}

		// This is a pointer to the underlying memory which doesn't
		// change.
		latestBlkHash := sp.LastAnnouncedBlock()

		// Skip this peer if it hasn't recently announced any new blocks.
		if latestBlkHash == nil {
			return
		}

		// If the peer has recently announced a block, and this block
		// matches our newly accepted block, then update their block
		// height.
		if *latestBlkHash == *umsg.newHash {
			sp.UpdateLastBlockHeight(umsg.newHeight)
			sp.UpdateLastAnnouncedBlock(nil)
		}
	})
}

// handleAddPeerMsg deals with adding new peers.  It is invoked from the
// peerHandler goroutine.
func (s *server) handleAddPeerMsg(state *peerState, sp *serverPeer) bool {
	if sp == nil {
		return false
	}

	// Ignore new peers if we're shutting down.
	if atomic.LoadInt32(&s.shutdown) != 0 {
		srvrLog.Infof("New peer %s ignored - server is shutting down", sp)
		sp.Disconnect()
		return false
	}

	// Disconnect banned peers.
	host, _, err := net.SplitHostPort(sp.Addr())
	if err != nil {
		srvrLog.Debugf("can't split hostport %v", err)
		sp.Disconnect()
		return false
	}
	if banEnd, ok := state.banned[host]; ok {
		if time.Now().Before(banEnd) {
			srvrLog.Debugf("Peer %s is banned for another %v - disconnecting",
				host, banEnd.Sub(time.Now()))
			sp.Disconnect()
			return false
		}

		srvrLog.Infof("Peer %s is no longer banned", host)
		delete(state.banned, host)
	}

	// TODO: Check for max peers from a single IP.

	// Limit max number of total peers.
	if state.Count() >= cfg.MaxPeers {
		srvrLog.Infof("Max peers reached [%d] - disconnecting peer %s",
			cfg.MaxPeers, sp)
		sp.Disconnect()
		// TODO(oga) how to handle permanent peers here?
		// they should be rescheduled.
		return false
	}

	// Add the new peer and start it.
	srvrLog.Debugf("New peer %s", sp)
	if sp.Inbound() {
		state.inboundPeers[sp.ID()] = sp
	} else {
		state.outboundGroups[addrmgr.GroupKey(sp.NA())]++
		if sp.persistent {
			state.persistentPeers[sp.ID()] = sp
		} else {
			state.outboundPeers[sp.ID()] = sp
		}
	}

	return true
}

// handleDonePeerMsg deals with peers that have signalled they are done.  It is
// invoked from the peerHandler goroutine.
func (s *server) handleDonePeerMsg(state *peerState, sp *serverPeer) {
	var list map[int32]*serverPeer
	if sp.persistent {
		list = state.persistentPeers
	} else if sp.Inbound() {
		list = state.inboundPeers
	} else {
		list = state.outboundPeers
	}
	if _, ok := list[sp.ID()]; ok {
		if !sp.Inbound() && sp.VersionKnown() {
			state.outboundGroups[addrmgr.GroupKey(sp.NA())]--
		}
		if !sp.Inbound() && sp.connReq != nil {
			s.connManager.Disconnect(sp.connReq.ID())
		}
		delete(list, sp.ID())
		srvrLog.Debugf("Removed peer %s", sp)
		return
	}

	if sp.connReq != nil {
		s.connManager.Disconnect(sp.connReq.ID())
	}

	// Update the address' last seen time if the peer has acknowledged
	// our version and has sent us its version as well.
	if sp.VerAckReceived() && sp.VersionKnown() && sp.NA() != nil {
		s.addrManager.Connected(sp.NA())
	}

	// If we get here it means that either we didn't know about the peer
	// or we purposefully deleted it.
}

// handleBanPeerMsg deals with banning peers.  It is invoked from the
// peerHandler goroutine.
func (s *server) handleBanPeerMsg(state *peerState, sp *serverPeer) {
	host, _, err := net.SplitHostPort(sp.Addr())
	if err != nil {
		srvrLog.Debugf("can't split ban peer %s %v", sp.Addr(), err)
		return
	}
	direction := directionString(sp.Inbound())
	srvrLog.Infof("Banned peer %s (%s) for %v", host, direction,
		cfg.BanDuration)
	state.banned[host] = time.Now().Add(cfg.BanDuration)
}

// handleRelayInvMsg deals with relaying inventory to peers that are not already
// known to have it.  It is invoked from the peerHandler goroutine.
func (s *server) handleRelayInvMsg(state *peerState, msg relayMsg) {
	state.forAllPeers(func(sp *serverPeer) {
		if !sp.Connected() {
			return
		}

		// If the inventory is a block and the peer prefers headers,
		// generate and send a headers message instead of an inventory
		// message.
		if msg.invVect.Type == wire.InvTypeBlock && sp.WantsHeaders() {
			blockHeader, ok := msg.data.(wire.BlockHeader)
			if !ok {
				peerLog.Warnf("Underlying data for headers" +
					" is not a block header")
				return
			}
			msgHeaders := wire.NewMsgHeaders()
			if err := msgHeaders.AddBlockHeader(&blockHeader); err != nil {
				peerLog.Errorf("Failed to add block"+
					" header: %v", err)
				return
			}
			sp.QueueMessage(msgHeaders, nil)
			return
		}

		if msg.invVect.Type == wire.InvTypeTx {
			// Don't relay the transaction to the peer when it has
			// transaction relaying disabled.
			if sp.relayTxDisabled() {
				return
			}
			// Don't relay the transaction if there is a bloom
			// filter loaded and the transaction doesn't match it.
			if sp.filter.IsLoaded() {
				tx, ok := msg.data.(*dcrutil.Tx)
				if !ok {
					peerLog.Warnf("Underlying data for tx" +
						" inv relay is not a transaction")
					return
				}

				if !sp.filter.MatchTxAndUpdate(tx) {
					return
				}
			}
		}

		// Queue the inventory to be relayed with the next batch.
		// It will be ignored if the peer is already known to
		// have the inventory.
		sp.QueueInventory(msg.invVect)
	})
}

// handleBroadcastMsg deals with broadcasting messages to peers.  It is invoked
// from the peerHandler goroutine.
func (s *server) handleBroadcastMsg(state *peerState, bmsg *broadcastMsg) {
	state.forAllPeers(func(sp *serverPeer) {
		if !sp.Connected() {
			return
		}

		for _, ep := range bmsg.excludePeers {
			if sp == ep {
				return
			}
		}

		sp.QueueMessage(bmsg.message, nil)
	})
}

type getConnCountMsg struct {
	reply chan int32
}

type getPeersMsg struct {
	reply chan []*serverPeer
}

type getOutboundGroup struct {
	key   string
	reply chan int
}

type getAddedNodesMsg struct {
	reply chan []*serverPeer
}

type disconnectNodeMsg struct {
	cmp   func(*serverPeer) bool
	reply chan error
}

type connectNodeMsg struct {
	addr      string
	permanent bool
	reply     chan error
}

type removeNodeMsg struct {
	cmp   func(*serverPeer) bool
	reply chan error
}

// handleQuery is the central handler for all queries and commands from other
// goroutines related to peer state.
func (s *server) handleQuery(state *peerState, querymsg interface{}) {
	switch msg := querymsg.(type) {
	case getConnCountMsg:
		nconnected := int32(0)
		state.forAllPeers(func(sp *serverPeer) {
			if sp.Connected() {
				nconnected++
			}
		})
		msg.reply <- nconnected

	case getPeersMsg:
		peers := make([]*serverPeer, 0, state.Count())
		state.forAllPeers(func(sp *serverPeer) {
			if !sp.Connected() {
				return
			}
			peers = append(peers, sp)
		})
		msg.reply <- peers

	case connectNodeMsg:
		// XXX(oga) duplicate oneshots?
		// Limit max number of total peers.
		if state.Count() >= cfg.MaxPeers {
			msg.reply <- errors.New("max peers reached")
			return
		}
		for _, peer := range state.persistentPeers {
			if peer.Addr() == msg.addr {
				if msg.permanent {
					msg.reply <- errors.New("peer already connected")
				} else {
					msg.reply <- errors.New("peer exists as a permanent peer")
				}
				return
			}
		}

		netAddr, err := addrStringToNetAddr(msg.addr)
		if err != nil {
			msg.reply <- err
			return
		}

		// TODO(oga) if too many, nuke a non-perm peer.
		go s.connManager.Connect(&connmgr.ConnReq{
			Addr:      netAddr,
			Permanent: msg.permanent,
		})
		msg.reply <- nil
	case removeNodeMsg:
		found := disconnectPeer(state.persistentPeers, msg.cmp, func(sp *serverPeer) {
			// Keep group counts ok since we remove from
			// the list now.
			state.outboundGroups[addrmgr.GroupKey(sp.NA())]--
		})

		if found {
			msg.reply <- nil
		} else {
			msg.reply <- errors.New("peer not found")
		}
	case getOutboundGroup:
		count, ok := state.outboundGroups[msg.key]
		if ok {
			msg.reply <- count
		} else {
			msg.reply <- 0
		}
	// Request a list of the persistent (added) peers.
	case getAddedNodesMsg:
		// Respond with a slice of the relavent peers.
		peers := make([]*serverPeer, 0, len(state.persistentPeers))
		for _, sp := range state.persistentPeers {
			peers = append(peers, sp)
		}
		msg.reply <- peers
	case disconnectNodeMsg:
		// Check inbound peers. We pass a nil callback since we don't
		// require any additional actions on disconnect for inbound peers.
		found := disconnectPeer(state.inboundPeers, msg.cmp, nil)
		if found {
			msg.reply <- nil
			return
		}

		// Check outbound peers.
		found = disconnectPeer(state.outboundPeers, msg.cmp, func(sp *serverPeer) {
			// Keep group counts ok since we remove from
			// the list now.
			state.outboundGroups[addrmgr.GroupKey(sp.NA())]--
		})
		if found {
			// If there are multiple outbound connections to the same
			// ip:port, continue disconnecting them all until no such
			// peers are found.
			for found {
				found = disconnectPeer(state.outboundPeers, msg.cmp, func(sp *serverPeer) {
					state.outboundGroups[addrmgr.GroupKey(sp.NA())]--
				})
			}
			msg.reply <- nil
			return
		}

		msg.reply <- errors.New("peer not found")
	}
}

// disconnectPeer attempts to drop the connection of a tageted peer in the
// passed peer list. Targets are identified via usage of the passed
// `compareFunc`, which should return `true` if the passed peer is the target
// peer. This function returns true on success and false if the peer is unable
// to be located. If the peer is found, and the passed callback: `whenFound'
// isn't nil, we call it with the peer as the argument before it is removed
// from the peerList, and is disconnected from the server.
func disconnectPeer(peerList map[int32]*serverPeer, compareFunc func(*serverPeer) bool, whenFound func(*serverPeer)) bool {
	for addr, peer := range peerList {
		if compareFunc(peer) {
			if whenFound != nil {
				whenFound(peer)
			}

			// This is ok because we are not continuing
			// to iterate so won't corrupt the loop.
			delete(peerList, addr)
			peer.Disconnect()
			return true
		}
	}
	return false
}

// newPeerConfig returns the configuration for the given serverPeer.
func newPeerConfig(sp *serverPeer) *peer.Config {
	return &peer.Config{
		Listeners: peer.MessageListeners{
			OnVersion:        sp.OnVersion,
			OnMemPool:        sp.OnMemPool,
			OnGetMiningState: sp.OnGetMiningState,
			OnMiningState:    sp.OnMiningState,
			OnTx:             sp.OnTx,
			OnBlock:          sp.OnBlock,
			OnInv:            sp.OnInv,
			OnHeaders:        sp.OnHeaders,
			OnGetData:        sp.OnGetData,
			OnGetBlocks:      sp.OnGetBlocks,
			OnGetHeaders:     sp.OnGetHeaders,
			OnFilterAdd:      sp.OnFilterAdd,
			OnFilterClear:    sp.OnFilterClear,
			OnFilterLoad:     sp.OnFilterLoad,
			OnGetAddr:        sp.OnGetAddr,
			OnAddr:           sp.OnAddr,
			OnRead:           sp.OnRead,
			OnWrite:          sp.OnWrite,
		},
		NewestBlock:      sp.newestBlock,
		HostToNetAddress: sp.server.addrManager.HostToNetAddress,
		Proxy:            cfg.Proxy,
		UserAgentName:    userAgentName,
		UserAgentVersion: userAgentVersion,
		ChainParams:      sp.server.chainParams,
		Services:         sp.server.services,
		DisableRelayTx:   cfg.BlocksOnly,
		ProtocolVersion:  maxProtocolVersion,
	}
}

// inboundPeerConnected is invoked by the connection manager when a new inbound
// connection is established.  It initializes a new inbound server peer
// instance, associates it with the connection, and starts a goroutine to wait
// for disconnection.
func (s *server) inboundPeerConnected(conn net.Conn) {
	sp := newServerPeer(s, false)
	sp.Peer = peer.NewInboundPeer(newPeerConfig(sp))
	sp.AssociateConnection(conn)
	go s.peerDoneHandler(sp)
}

// outboundPeerConnected is invoked by the connection manager when a new
// outbound connection is established.  It initializes a new outbound server
// peer instance, associates it with the relevant state such as the connection
// request instance and the connection itself, and finally notifies the address
// manager of the attempt.
func (s *server) outboundPeerConnected(c *connmgr.ConnReq, conn net.Conn) {
	sp := newServerPeer(s, c.Permanent)
	p, err := peer.NewOutboundPeer(newPeerConfig(sp), c.Addr.String())
	if err != nil {
		srvrLog.Debugf("Cannot create outbound peer %s: %v", c.Addr, err)
		s.connManager.Disconnect(c.ID())
	}
	sp.Peer = p
	sp.connReq = c
	sp.AssociateConnection(conn)
	go s.peerDoneHandler(sp)
	s.addrManager.Attempt(sp.NA())
}

// peerDoneHandler handles peer disconnects by notifiying the server that it's
// done.
func (s *server) peerDoneHandler(sp *serverPeer) {
	sp.WaitForDisconnect()
	s.donePeers <- sp

	// Only tell block manager we are gone if we ever told it we existed.
	if sp.VersionKnown() {
		s.blockManager.DonePeer(sp)
	}
	close(sp.quit)
}

// peerHandler is used to handle peer operations such as adding and removing
// peers to and from the server, banning peers, and broadcasting messages to
// peers.  It must be run in a goroutine.
func (s *server) peerHandler() {
	// Start the address manager and block manager, both of which are needed
	// by peers.  This is done here since their lifecycle is closely tied
	// to this handler and rather than adding more channels to sychronize
	// things, it's easier and slightly faster to simply start and stop them
	// in this handler.
	s.addrManager.Start()
	s.blockManager.Start()

	srvrLog.Tracef("Starting peer handler")

	state := &peerState{
		inboundPeers:    make(map[int32]*serverPeer),
		persistentPeers: make(map[int32]*serverPeer),
		outboundPeers:   make(map[int32]*serverPeer),
		banned:          make(map[string]time.Time),
		outboundGroups:  make(map[string]int),
	}

	if !cfg.DisableDNSSeed {
		// Add peers discovered through DNS to the address manager.
		connmgr.SeedFromDNS(activeNetParams.Params, dcrdLookup, func(addrs []*wire.NetAddress) {
			// Bitcoind uses a lookup of the dns seeder here. This
			// is rather strange since the values looked up by the
			// DNS seed lookups will vary quite a lot.
			// to replicate this behaviour we put all addresses as
			// having come from the first one.
			s.addrManager.AddAddresses(addrs, addrs[0])
		})
	}
	go s.connManager.Start()

out:
	for {
		select {
		// New peers connected to the server.
		case p := <-s.newPeers:
			s.handleAddPeerMsg(state, p)

		// Disconnected peers.
		case p := <-s.donePeers:
			s.handleDonePeerMsg(state, p)

		// Block accepted in mainchain or orphan, update peer height.
		case umsg := <-s.peerHeightsUpdate:
			s.handleUpdatePeerHeights(state, umsg)

		// Peer to ban.
		case p := <-s.banPeers:
			s.handleBanPeerMsg(state, p)

		// New inventory to potentially be relayed to other peers.
		case invMsg := <-s.relayInv:
			s.handleRelayInvMsg(state, invMsg)

		// Message to broadcast to all connected peers except those
		// which are excluded by the message.
		case bmsg := <-s.broadcast:
			s.handleBroadcastMsg(state, &bmsg)

		case qmsg := <-s.query:
			s.handleQuery(state, qmsg)

		case <-s.quit:
			// Disconnect all peers on server shutdown.
			state.forAllPeers(func(sp *serverPeer) {
				srvrLog.Tracef("Shutdown peer %s", sp)
				sp.Disconnect()
			})
			break out
		}
	}

	s.connManager.Stop()
	s.blockManager.Stop()
	s.addrManager.Stop()

	// Drain channels before exiting so nothing is left waiting around
	// to send.
cleanup:
	for {
		select {
		case <-s.newPeers:
		case <-s.donePeers:
		case <-s.peerHeightsUpdate:
		case <-s.relayInv:
		case <-s.broadcast:
		case <-s.query:
		default:
			break cleanup
		}
	}
	s.wg.Done()
	srvrLog.Tracef("Peer handler done")
}

// AddPeer adds a new peer that has already been connected to the server.
func (s *server) AddPeer(sp *serverPeer) {
	s.newPeers <- sp
}

// BanPeer bans a peer that has already been connected to the server by ip.
func (s *server) BanPeer(sp *serverPeer) {
	s.banPeers <- sp
}

// RelayInventory relays the passed inventory vector to all connected peers
// that are not already known to have it.
func (s *server) RelayInventory(invVect *wire.InvVect, data interface{}) {
	s.relayInv <- relayMsg{invVect: invVect, data: data}
}

// BroadcastMessage sends msg to all peers currently connected to the server
// except those in the passed peers to exclude.
func (s *server) BroadcastMessage(msg wire.Message, exclPeers ...*serverPeer) {
	// XXX: Need to determine if this is an alert that has already been
	// broadcast and refrain from broadcasting again.
	bmsg := broadcastMsg{message: msg, excludePeers: exclPeers}
	s.broadcast <- bmsg
}

// ConnectedCount returns the number of currently connected peers.
func (s *server) ConnectedCount() int32 {
	replyChan := make(chan int32)

	s.query <- getConnCountMsg{reply: replyChan}

	return <-replyChan
}

// OutboundGroupCount returns the number of peers connected to the given
// outbound group key.
func (s *server) OutboundGroupCount(key string) int {
	replyChan := make(chan int)
	s.query <- getOutboundGroup{key: key, reply: replyChan}
	return <-replyChan
}

// AddedNodeInfo returns an array of dcrjson.GetAddedNodeInfoResult structures
// describing the persistent (added) nodes.
func (s *server) AddedNodeInfo() []*serverPeer {
	replyChan := make(chan []*serverPeer)
	s.query <- getAddedNodesMsg{reply: replyChan}
	return <-replyChan
}

// Peers returns an array of all connected peers.
func (s *server) Peers() []*serverPeer {
	replyChan := make(chan []*serverPeer)

	s.query <- getPeersMsg{reply: replyChan}

	return <-replyChan
}

// DisconnectNodeByAddr disconnects a peer by target address. Both outbound and
// inbound nodes will be searched for the target node. An error message will
// be returned if the peer was not found.
func (s *server) DisconnectNodeByAddr(addr string) error {
	replyChan := make(chan error)

	s.query <- disconnectNodeMsg{
		cmp:   func(sp *serverPeer) bool { return sp.Addr() == addr },
		reply: replyChan,
	}

	return <-replyChan
}

// DisconnectNodeByID disconnects a peer by target node id. Both outbound and
// inbound nodes will be searched for the target node. An error message will be
// returned if the peer was not found.
func (s *server) DisconnectNodeByID(id int32) error {
	replyChan := make(chan error)

	s.query <- disconnectNodeMsg{
		cmp:   func(sp *serverPeer) bool { return sp.ID() == id },
		reply: replyChan,
	}

	return <-replyChan
}

// RemoveNodeByAddr removes a peer from the list of persistent peers if
// present. An error will be returned if the peer was not found.
func (s *server) RemoveNodeByAddr(addr string) error {
	replyChan := make(chan error)

	s.query <- removeNodeMsg{
		cmp:   func(sp *serverPeer) bool { return sp.Addr() == addr },
		reply: replyChan,
	}

	return <-replyChan
}

// RemoveNodeByID removes a peer by node ID from the list of persistent peers
// if present. An error will be returned if the peer was not found.
func (s *server) RemoveNodeByID(id int32) error {
	replyChan := make(chan error)

	s.query <- removeNodeMsg{
		cmp:   func(sp *serverPeer) bool { return sp.ID() == id },
		reply: replyChan,
	}

	return <-replyChan
}

// ConnectNode adds `addr' as a new outbound peer. If permanent is true then the
// peer will be persistent and reconnect if the connection is lost.
// It is an error to call this with an already existing peer.
func (s *server) ConnectNode(addr string, permanent bool) error {
	replyChan := make(chan error)

	s.query <- connectNodeMsg{addr: addr, permanent: permanent, reply: replyChan}

	return <-replyChan
}

// AddBytesSent adds the passed number of bytes to the total bytes sent counter
// for the server.  It is safe for concurrent access.
func (s *server) AddBytesSent(bytesSent uint64) {
	atomic.AddUint64(&s.bytesSent, bytesSent)
}

// AddBytesReceived adds the passed number of bytes to the total bytes received
// counter for the server.  It is safe for concurrent access.
func (s *server) AddBytesReceived(bytesReceived uint64) {
	atomic.AddUint64(&s.bytesReceived, bytesReceived)
}

// NetTotals returns the sum of all bytes received and sent across the network
// for all peers.  It is safe for concurrent access.
func (s *server) NetTotals() (uint64, uint64) {
	return atomic.LoadUint64(&s.bytesReceived),
		atomic.LoadUint64(&s.bytesSent)
}

// UpdatePeerHeights updates the heights of all peers who have have announced
// the latest connected main chain block, or a recognized orphan. These height
// updates allow us to dynamically refresh peer heights, ensuring sync peer
// selection has access to the latest block heights for each peer.
func (s *server) UpdatePeerHeights(latestBlkHash *chainhash.Hash, latestHeight int64, updateSource *serverPeer) {
	s.peerHeightsUpdate <- updatePeerHeightsMsg{
		newHash:    latestBlkHash,
		newHeight:  latestHeight,
		originPeer: updateSource,
	}
}

// rebroadcastHandler keeps track of user submitted inventories that we have
// sent out but have not yet made it into a block. We periodically rebroadcast
// them in case our peers restarted or otherwise lost track of them.
func (s *server) rebroadcastHandler() {
	// Wait 5 min before first tx rebroadcast.
	timer := time.NewTimer(5 * time.Minute)
	pendingInvs := make(map[wire.InvVect]interface{})

out:
	for {
		select {
		case riv := <-s.modifyRebroadcastInv:
			switch msg := riv.(type) {
			// Incoming InvVects are added to our map of RPC txs.
			case broadcastInventoryAdd:
				pendingInvs[*msg.invVect] = msg.data

			// When an InvVect has been added to a block, we can
			// now remove it, if it was present.
			case broadcastInventoryDel:
				if _, ok := pendingInvs[*msg]; ok {
					delete(pendingInvs, *msg)
				}
			}

		case <-timer.C:
			// Any inventory we have has not made it into a block
			// yet. We periodically resubmit them until they have.
			for iv, data := range pendingInvs {
				ivCopy := iv
				s.RelayInventory(&ivCopy, data)
			}

			// Process at a random time up to 30mins (in seconds)
			// in the future.
			timer.Reset(time.Second *
				time.Duration(randomUint16Number(1800)))

		case <-s.quit:
			break out
		}
	}

	timer.Stop()

	// Drain channels before exiting so nothing is left waiting around
	// to send.
cleanup:
	for {
		select {
		case <-s.modifyRebroadcastInv:
		default:
			break cleanup
		}
	}
	s.wg.Done()
}

// Start begins accepting connections from peers.
func (s *server) Start() {
	// Already started?
	if atomic.AddInt32(&s.started, 1) != 1 {
		return
	}

	srvrLog.Trace("Starting server")

	// Start the peer handler which in turn starts the address and block
	// managers.
	s.wg.Add(1)
	go s.peerHandler()

	if s.nat != nil {
		s.wg.Add(1)
		go s.upnpUpdateThread()
	}

	if !cfg.DisableRPC {
		s.wg.Add(1)

		// Start the rebroadcastHandler, which ensures user tx received by
		// the RPC server are rebroadcast until being included in a block.
		go s.rebroadcastHandler()

		s.rpcServer.Start()
	}

	// Start the CPU miner if generation is enabled.
	if cfg.Generate {
		s.cpuMiner.Start()
	}
}

// Stop gracefully shuts down the server by stopping and disconnecting all
// peers and the main listener.
func (s *server) Stop() error {
	// Make sure this only happens once.
	if atomic.AddInt32(&s.shutdown, 1) != 1 {
		srvrLog.Infof("Server is already in the process of shutting down")
		return nil
	}

	srvrLog.Warnf("Server shutting down")

	// Stop the CPU miner if needed.
	if cfg.Generate && s.cpuMiner != nil {
		s.cpuMiner.Stop()
	}

	// Shutdown the RPC server if it's not disabled.
	if !cfg.DisableRPC && s.rpcServer != nil {
		s.rpcServer.Stop()
	}

	// Signal the remaining goroutines to quit.
	close(s.quit)
	return nil
}

// WaitForShutdown blocks until the main listener and peer handlers are stopped.
func (s *server) WaitForShutdown() {
	s.wg.Wait()
}

// ScheduleShutdown schedules a server shutdown after the specified duration.
// It also dynamically adjusts how often to warn the server is going down based
// on remaining duration.
func (s *server) ScheduleShutdown(duration time.Duration) {
	// Don't schedule shutdown more than once.
	if atomic.AddInt32(&s.shutdownSched, 1) != 1 {
		return
	}
	srvrLog.Warnf("Server shutdown in %v", duration)
	go func() {
		remaining := duration
		tickDuration := dynamicTickDuration(remaining)
		done := time.After(remaining)
		ticker := time.NewTicker(tickDuration)
	out:
		for {
			select {
			case <-done:
				ticker.Stop()
				s.Stop()
				break out
			case <-ticker.C:
				remaining = remaining - tickDuration
				if remaining < time.Second {
					continue
				}

				// Change tick duration dynamically based on remaining time.
				newDuration := dynamicTickDuration(remaining)
				if tickDuration != newDuration {
					tickDuration = newDuration
					ticker.Stop()
					ticker = time.NewTicker(tickDuration)
				}
				srvrLog.Warnf("Server shutdown in %v", remaining)
			}
		}
	}()
}

// parseListeners splits the list of listen addresses passed in addrs into
// IPv4 and IPv6 slices and returns them.  This allows easy creation of the
// listeners on the correct interface "tcp4" and "tcp6".  It also properly
// detects addresses which apply to "all interfaces" and adds the address to
// both slices.
func parseListeners(addrs []string) ([]string, []string, bool, error) {
	ipv4ListenAddrs := make([]string, 0, len(addrs)*2)
	ipv6ListenAddrs := make([]string, 0, len(addrs)*2)
	haveWildcard := false

	for _, addr := range addrs {
		host, _, err := net.SplitHostPort(addr)
		if err != nil {
			// Shouldn't happen due to already being normalized.
			return nil, nil, false, err
		}

		// Empty host or host of * on plan9 is both IPv4 and IPv6.
		if host == "" || (host == "*" && runtime.GOOS == "plan9") {
			ipv4ListenAddrs = append(ipv4ListenAddrs, addr)
			ipv6ListenAddrs = append(ipv6ListenAddrs, addr)
			haveWildcard = true
			continue
		}

		// Strip IPv6 zone id if present since net.ParseIP does not
		// handle it.
		zoneIndex := strings.LastIndex(host, "%")
		if zoneIndex > 0 {
			host = host[:zoneIndex]
		}

		// Parse the IP.
		ip := net.ParseIP(host)
		if ip == nil {
			return nil, nil, false, fmt.Errorf("'%s' is not a "+
				"valid IP address", host)
		}

		// To4 returns nil when the IP is not an IPv4 address, so use
		// this determine the address type.
		if ip.To4() == nil {
			ipv6ListenAddrs = append(ipv6ListenAddrs, addr)
		} else {
			ipv4ListenAddrs = append(ipv4ListenAddrs, addr)
		}
	}
	return ipv4ListenAddrs, ipv6ListenAddrs, haveWildcard, nil
}

func (s *server) upnpUpdateThread() {
	// Go off immediately to prevent code duplication, thereafter we renew
	// lease every 15 minutes.
	timer := time.NewTimer(0 * time.Second)
	lport, _ := strconv.ParseInt(activeNetParams.DefaultPort, 10, 16)
	first := true
out:
	for {
		select {
		case <-timer.C:
			// TODO(oga) pick external port  more cleverly
			// TODO(oga) know which ports we are listening to on an external net.
			// TODO(oga) if specific listen port doesn't work then ask for wildcard
			// listen port?
			// XXX this assumes timeout is in seconds.
			listenPort, err := s.nat.AddPortMapping("tcp", int(lport), int(lport),
				"dcrd listen port", 20*60)
			if err != nil {
				srvrLog.Warnf("can't add UPnP port mapping: %v", err)
			}
			if first && err == nil {
				// TODO(oga): look this up periodically to see if upnp domain changed
				// and so did ip.
				externalip, err := s.nat.GetExternalAddress()
				if err != nil {
					srvrLog.Warnf("UPnP can't get external address: %v", err)
					continue out
				}
				na := wire.NewNetAddressIPPort(externalip, uint16(listenPort),
					s.services)
				err = s.addrManager.AddLocalAddress(na, addrmgr.UpnpPrio)
				if err != nil {
					// XXX DeletePortMapping?
				}
				srvrLog.Warnf("Successfully bound via UPnP to %s", addrmgr.NetAddressKey(na))
				first = false
			}
			timer.Reset(time.Minute * 15)
		case <-s.quit:
			break out
		}
	}

	timer.Stop()

	if err := s.nat.DeletePortMapping("tcp", int(lport), int(lport)); err != nil {
		srvrLog.Warnf("unable to remove UPnP port mapping: %v", err)
	} else {
		srvrLog.Debugf("succesfully disestablished UPnP port mapping")
	}

	s.wg.Done()
}

// newServer returns a new dcrd server configured to listen on addr for the
// decred network type specified by chainParams.  Use start to begin accepting
// connections from peers.
func newServer(listenAddrs []string, db database.DB, chainParams *chaincfg.Params) (*server, error) {
	services := defaultServices
	if cfg.NoPeerBloomFilters {
		services &^= wire.SFNodeBloom
	}

	amgr := addrmgr.New(cfg.DataDir, dcrdLookup)

	var listeners []net.Listener
	var nat NAT
	if !cfg.DisableListen {
		ipv4Addrs, ipv6Addrs, wildcard, err :=
			parseListeners(listenAddrs)
		if err != nil {
			return nil, err
		}
		listeners = make([]net.Listener, 0, len(ipv4Addrs)+len(ipv6Addrs))
		discover := true
		if len(cfg.ExternalIPs) != 0 {
			discover = false
			// if this fails we have real issues.
			port, _ := strconv.ParseUint(
				activeNetParams.DefaultPort, 10, 16)

			for _, sip := range cfg.ExternalIPs {
				eport := uint16(port)
				host, portstr, err := net.SplitHostPort(sip)
				if err != nil {
					// no port, use default.
					host = sip
				} else {
					port, err := strconv.ParseUint(
						portstr, 10, 16)
					if err != nil {
						srvrLog.Warnf("Can not parse "+
							"port from %s for "+
							"externalip: %v", sip,
							err)
						continue
					}
					eport = uint16(port)
				}
				na, err := amgr.HostToNetAddress(host, eport,
					services)
				if err != nil {
					srvrLog.Warnf("Not adding %s as "+
						"externalip: %v", sip, err)
					continue
				}

				err = amgr.AddLocalAddress(na, addrmgr.ManualPrio)
				if err != nil {
					amgrLog.Warnf("Skipping specified external IP: %v", err)
				}
			}
		} else if discover && cfg.Upnp {
			nat, err = Discover()
			if err != nil {
				srvrLog.Warnf("Can't discover upnp: %v", err)
			}
			// nil nat here is fine, just means no upnp on network.
		}

		// TODO(oga) nonstandard port...
		if wildcard {
			port, err :=
				strconv.ParseUint(activeNetParams.DefaultPort,
					10, 16)
			if err != nil {
				// I can't think of a cleaner way to do this...
				goto nowc
			}
			addrs, err := net.InterfaceAddrs()
			for _, a := range addrs {
				ip, _, err := net.ParseCIDR(a.String())
				if err != nil {
					continue
				}
				na := wire.NewNetAddressIPPort(ip,
					uint16(port), services)
				if discover {
					err = amgr.AddLocalAddress(na, addrmgr.InterfacePrio)
					if err != nil {
						amgrLog.Debugf("Skipping local address: %v", err)
					}
				}
			}
		}
	nowc:

		for _, addr := range ipv4Addrs {
			listener, err := net.Listen("tcp4", addr)
			if err != nil {
				srvrLog.Warnf("Can't listen on %s: %v", addr,
					err)
				continue
			}
			listeners = append(listeners, listener)

			if discover {
				if na, err := amgr.DeserializeNetAddress(addr); err == nil {
					err = amgr.AddLocalAddress(na, addrmgr.BoundPrio)
					if err != nil {
						amgrLog.Warnf("Skipping bound address: %v", err)
					}
				}
			}
		}

		for _, addr := range ipv6Addrs {
			listener, err := net.Listen("tcp6", addr)
			if err != nil {
				srvrLog.Warnf("Can't listen on %s: %v", addr,
					err)
				continue
			}
			listeners = append(listeners, listener)
			if discover {
				if na, err := amgr.DeserializeNetAddress(addr); err == nil {
					err = amgr.AddLocalAddress(na, addrmgr.BoundPrio)
					if err != nil {
						amgrLog.Debugf("Skipping bound address: %v", err)
					}
				}
			}
		}

		if len(listeners) == 0 {
			return nil, errors.New("no valid listen address")
		}
	}

	s := server{
		chainParams:          chainParams,
		addrManager:          amgr,
		newPeers:             make(chan *serverPeer, cfg.MaxPeers),
		donePeers:            make(chan *serverPeer, cfg.MaxPeers),
		banPeers:             make(chan *serverPeer, cfg.MaxPeers),
		query:                make(chan interface{}),
		relayInv:             make(chan relayMsg, cfg.MaxPeers),
		broadcast:            make(chan broadcastMsg, cfg.MaxPeers),
		quit:                 make(chan struct{}),
		modifyRebroadcastInv: make(chan interface{}),
		peerHeightsUpdate:    make(chan updatePeerHeightsMsg),
		nat:                  nat,
		db:                   db,
		timeSource:           blockchain.NewMedianTime(),
		services:             services,
		sigCache:             txscript.NewSigCache(cfg.SigCacheMaxSize),
	}

	// Create the transaction and address indexes if needed.
	//
	// CAUTION: the txindex needs to be first in the indexes array because
	// the addrindex uses data from the txindex during catchup.  If the
	// addrindex is run first, it may not have the transactions from the
	// current block indexed.
	var indexes []indexers.Indexer
	if cfg.TxIndex || cfg.AddrIndex {
		// Enable transaction index if address index is enabled since it
		// requires it.
		if !cfg.TxIndex {
			indxLog.Infof("Transaction index enabled because it " +
				"is required by the address index")
			cfg.TxIndex = true
		} else {
			indxLog.Info("Transaction index is enabled")
		}

		s.txIndex = indexers.NewTxIndex(db)
		indexes = append(indexes, s.txIndex)
	}
	if cfg.AddrIndex {
		indxLog.Info("Address index is enabled")
		s.addrIndex = indexers.NewAddrIndex(db, chainParams)
		indexes = append(indexes, s.addrIndex)
	}
	if !cfg.NoExistsAddrIndex {
		indxLog.Info("Exists address index is enabled")
		s.existsAddrIndex = indexers.NewExistsAddrIndex(db, chainParams)
		indexes = append(indexes, s.existsAddrIndex)
	}

	// Create an index manager if any of the optional indexes are enabled.
	var indexManager blockchain.IndexManager
	if len(indexes) > 0 {
		indexManager = indexers.NewManager(db, indexes, chainParams)
	}
	bm, err := newBlockManager(&s, indexManager)
	if err != nil {
		return nil, err
	}
	s.blockManager = bm

	txC := mempool.Config{
		Policy: mempool.Policy{
			DisableRelayPriority: cfg.NoRelayPriority,
			FreeTxRelayLimit:     cfg.FreeTxRelayLimit,
			MaxOrphanTxs:         cfg.MaxOrphanTxs,
			MaxOrphanTxSize:      defaultMaxOrphanTxSize,
			MaxSigOpsPerTx:       blockchain.MaxSigOpsPerBlock / 5,
			MinRelayTxFee:        cfg.minRelayTxFee,
			AllowOldVotes:        cfg.AllowOldVotes,
		},
		ChainParams: chainParams,
		// EnableAddrIndex: !cfg.NoAddrIndex, TODO
		NewestHash: func() (*chainhash.Hash, int64, error) {
			bm.chainState.Lock()
			hash := bm.chainState.newestHash
			height := bm.chainState.newestHeight
			bm.chainState.Unlock()
			return hash, height, nil
		},
<<<<<<< HEAD
		NextStakeDifficulty: func() (int64, error) {
			bm.chainState.Lock()
			sDiff := bm.chainState.nextStakeDifficulty
			bm.chainState.Unlock()
			return sDiff, nil
		},
		FetchUtxoView:   s.blockManager.chain.FetchUtxoView,
		Chain:           s.blockManager.chain,
		SigCache:        s.sigCache,
		TimeSource:      s.timeSource,
		AddrIndex:       s.addrIndex,
		ExistsAddrIndex: s.existsAddrIndex,
=======
		ChainParams:   chainParams,
		FetchUtxoView: s.blockManager.chain.FetchUtxoView,
		BestHeight:    func() int32 { return bm.chain.BestSnapshot().Height },
		SigCache:      s.sigCache,
		TimeSource:    s.timeSource,
		AddrIndex:     s.addrIndex,
>>>>>>> 641182b2
	}
	s.txMemPool = mempool.New(&txC)

	// Create the mining policy based on the configuration options.
	// NOTE: The CPU miner relies on the mempool, so the mempool has to be
	// created before calling the function to create the CPU miner.
	policy := mining.Policy{
		BlockMinSize:      cfg.BlockMinSize,
		BlockMaxSize:      cfg.BlockMaxSize,
		BlockPrioritySize: cfg.BlockPrioritySize,
		TxMinFreeFee:      cfg.minRelayTxFee,
	}
	s.cpuMiner = newCPUMiner(&policy, &s)

	// Only setup a function to return new addresses to connect to when
	// not running in connect-only mode.  The simulation network is always
	// in connect-only mode since it is only intended to connect to
	// specified peers and actively avoid advertising and connecting to
	// discovered peers in order to prevent it from becoming a public test
	// network.
	var newAddressFunc func() (net.Addr, error)
	if !cfg.SimNet && len(cfg.ConnectPeers) == 0 {
		newAddressFunc = func() (net.Addr, error) {
			for tries := 0; tries < 100; tries++ {
				addr := s.addrManager.GetAddress()
				if addr == nil {
					break
				}

				// Address will not be invalid, local or unroutable
				// because addrmanager rejects those on addition.
				// Just check that we don't already have an address
				// in the same group so that we are not connecting
				// to the same network segment at the expense of
				// others.
				key := addrmgr.GroupKey(addr.NetAddress())
				if s.OutboundGroupCount(key) != 0 {
					continue
				}

				// only allow recent nodes (10mins) after we failed 30
				// times
				if tries < 30 && time.Now().Sub(addr.LastAttempt()) < 10*time.Minute {
					continue
				}

				// allow nondefault ports after 50 failed tries.
				if fmt.Sprintf("%d", addr.NetAddress().Port) !=
					activeNetParams.DefaultPort && tries < 50 {
					continue
				}

				addrString := addrmgr.NetAddressKey(addr.NetAddress())
				return addrStringToNetAddr(addrString)
			}

			return nil, errors.New("no valid connect address")
		}
	}

	// Create a connection manager.
	targetOutbound := defaultTargetOutbound
	if cfg.MaxPeers < targetOutbound {
		targetOutbound = cfg.MaxPeers
	}
	cmgr, err := connmgr.New(&connmgr.Config{
		Listeners:      listeners,
		OnAccept:       s.inboundPeerConnected,
		RetryDuration:  connectionRetryInterval,
		TargetOutbound: uint32(targetOutbound),
		Dial:           dcrdDial,
		OnConnection:   s.outboundPeerConnected,
		GetNewAddress:  newAddressFunc,
	})
	if err != nil {
		return nil, err
	}
	s.connManager = cmgr

	// Start up persistent peers.
	permanentPeers := cfg.ConnectPeers
	if len(permanentPeers) == 0 {
		permanentPeers = cfg.AddPeers
	}
	for _, addr := range permanentPeers {
		tcpAddr, err := addrStringToNetAddr(addr)
		if err != nil {
			return nil, err
		}

		go s.connManager.Connect(&connmgr.ConnReq{
			Addr:      tcpAddr,
			Permanent: true,
		})
	}

	if !cfg.DisableRPC {
		s.rpcServer, err = newRPCServer(cfg.RPCListeners, &policy, &s)
		if err != nil {
			return nil, err
		}

		// Signal process shutdown when the RPC server requests it.
		go func() {
			<-s.rpcServer.RequestedProcessShutdown()
			shutdownRequestChannel <- struct{}{}
		}()
	}

	return &s, nil
}

// addrStringToNetAddr takes an address in the form of 'host:port' and returns
// a net.Addr which maps to the original address with any host names resolved
// to IP addresses.
func addrStringToNetAddr(addr string) (net.Addr, error) {
	host, strPort, err := net.SplitHostPort(addr)
	if err != nil {
		return nil, err
	}

	// Attempt to look up an IP address associated with the parsed host.
	// The dcrdLookup function will transparently handle performing the
	// lookup over Tor if necessary.
	ips, err := dcrdLookup(host)
	if err != nil {
		return nil, err
	}
	if len(ips) == 0 {
		return nil, fmt.Errorf("no addresses found for %s", host)
	}

	port, err := strconv.Atoi(strPort)
	if err != nil {
		return nil, err
	}

	return &net.TCPAddr{
		IP:   ips[0],
		Port: port,
	}, nil
}

// dynamicTickDuration is a convenience function used to dynamically choose a
// tick duration based on remaining time.  It is primarily used during
// server shutdown to make shutdown warnings more frequent as the shutdown time
// approaches.
func dynamicTickDuration(remaining time.Duration) time.Duration {
	switch {
	case remaining <= time.Second*5:
		return time.Second
	case remaining <= time.Second*15:
		return time.Second * 5
	case remaining <= time.Minute:
		return time.Second * 15
	case remaining <= time.Minute*5:
		return time.Minute
	case remaining <= time.Minute*15:
		return time.Minute * 5
	case remaining <= time.Hour:
		return time.Minute * 15
	}
	return time.Hour
}<|MERGE_RESOLUTION|>--- conflicted
+++ resolved
@@ -2359,35 +2359,21 @@
 			AllowOldVotes:        cfg.AllowOldVotes,
 		},
 		ChainParams: chainParams,
-		// EnableAddrIndex: !cfg.NoAddrIndex, TODO
-		NewestHash: func() (*chainhash.Hash, int64, error) {
-			bm.chainState.Lock()
-			hash := bm.chainState.newestHash
-			height := bm.chainState.newestHeight
-			bm.chainState.Unlock()
-			return hash, height, nil
-		},
-<<<<<<< HEAD
 		NextStakeDifficulty: func() (int64, error) {
 			bm.chainState.Lock()
 			sDiff := bm.chainState.nextStakeDifficulty
 			bm.chainState.Unlock()
 			return sDiff, nil
 		},
-		FetchUtxoView:   s.blockManager.chain.FetchUtxoView,
-		Chain:           s.blockManager.chain,
+		FetchUtxoView:   bm.chain.FetchUtxoView,
+		BlockByHash:     bm.chain.BlockByHash,
+		BestHash:        func() *chainhash.Hash { return bm.chain.BestSnapshot().Hash },
+		BestHeight:      func() int64 { return bm.chain.BestSnapshot().Height },
+		SubsidyCache:    bm.chain.FetchSubsidyCache(),
 		SigCache:        s.sigCache,
 		TimeSource:      s.timeSource,
 		AddrIndex:       s.addrIndex,
 		ExistsAddrIndex: s.existsAddrIndex,
-=======
-		ChainParams:   chainParams,
-		FetchUtxoView: s.blockManager.chain.FetchUtxoView,
-		BestHeight:    func() int32 { return bm.chain.BestSnapshot().Height },
-		SigCache:      s.sigCache,
-		TimeSource:    s.timeSource,
-		AddrIndex:     s.addrIndex,
->>>>>>> 641182b2
 	}
 	s.txMemPool = mempool.New(&txC)
 
