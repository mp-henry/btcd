--- conflicted
+++ resolved
@@ -145,13 +145,14 @@
 	MiningAddrs          []string      `long:"miningaddr" description:"Add the specified payment address to the list of addresses to use for generated blocks -- At least one address is required if the generate option is set"`
 	BlockMinSize         uint32        `long:"blockminsize" description:"Mininum block size in bytes to be used when creating a block"`
 	BlockMaxSize         uint32        `long:"blockmaxsize" description:"Maximum block size in bytes to be used when creating a block"`
-<<<<<<< HEAD
 	// todo remove
 	//BlockMinWeight       uint32        `long:"blockminweight" description:"Mininum block weight to be used when creating a block"`
 	//BlockMaxWeight       uint32        `long:"blockmaxweight" description:"Maximum block weight to be used when creating a block"`
 	BlockPrioritySize  uint32   `long:"blockprioritysize" description:"Size in bytes for high-priority/low-fee transactions when creating a block"`
 	UserAgentComments  []string `long:"uacomment" description:"Comment to add to the user agent -- See BIP 14 for more information."`
 	NoPeerBloomFilters bool     `long:"nopeerbloomfilters" description:"Disable bloom filtering support"`
+	NoCFilters         bool     `long:"nocfilters" description:"Disable committed filtering (CF) support"`
+	DropCfIndex        bool     `long:"dropcfindex" description:"Deletes the index used for committed filtering (CF) support from the database on start up and then exits."`
 	SigCacheMaxSize    uint     `long:"sigcachemaxsize" description:"The maximum number of entries in the signature verification cache"`
 	BlocksOnly         bool     `long:"blocksonly" description:"Do not accept transactions from remote peers."`
 	TxIndex            bool     `long:"txindex" description:"Maintain a full hash-based transaction index which makes all transactions available via the getrawtransaction RPC"`
@@ -167,30 +168,6 @@
 	miningAddrs        []btcutil.Address
 	minRelayTxFee      btcutil.Amount
 	whitelists         []*net.IPNet
-=======
-	BlockMinWeight       uint32        `long:"blockminweight" description:"Mininum block weight to be used when creating a block"`
-	BlockMaxWeight       uint32        `long:"blockmaxweight" description:"Maximum block weight to be used when creating a block"`
-	BlockPrioritySize    uint32        `long:"blockprioritysize" description:"Size in bytes for high-priority/low-fee transactions when creating a block"`
-	UserAgentComments    []string      `long:"uacomment" description:"Comment to add to the user agent -- See BIP 14 for more information."`
-	NoPeerBloomFilters   bool          `long:"nopeerbloomfilters" description:"Disable bloom filtering support"`
-	NoCFilters           bool          `long:"nocfilters" description:"Disable committed filtering (CF) support"`
-	DropCfIndex          bool          `long:"dropcfindex" description:"Deletes the index used for committed filtering (CF) support from the database on start up and then exits."`
-	SigCacheMaxSize      uint          `long:"sigcachemaxsize" description:"The maximum number of entries in the signature verification cache"`
-	BlocksOnly           bool          `long:"blocksonly" description:"Do not accept transactions from remote peers."`
-	TxIndex              bool          `long:"txindex" description:"Maintain a full hash-based transaction index which makes all transactions available via the getrawtransaction RPC"`
-	DropTxIndex          bool          `long:"droptxindex" description:"Deletes the hash-based transaction index from the database on start up and then exits."`
-	AddrIndex            bool          `long:"addrindex" description:"Maintain a full address-based transaction index which makes the searchrawtransactions RPC available"`
-	DropAddrIndex        bool          `long:"dropaddrindex" description:"Deletes the address-based transaction index from the database on start up and then exits."`
-	RelayNonStd          bool          `long:"relaynonstd" description:"Relay non-standard transactions regardless of the default settings for the active network."`
-	RejectNonStd         bool          `long:"rejectnonstd" description:"Reject non-standard transactions regardless of the default settings for the active network."`
-	lookup               func(string) ([]net.IP, error)
-	oniondial            func(string, string, time.Duration) (net.Conn, error)
-	dial                 func(string, string, time.Duration) (net.Conn, error)
-	addCheckpoints       []chaincfg.Checkpoint
-	miningAddrs          []btcutil.Address
-	minRelayTxFee        btcutil.Amount
-	whitelists           []*net.IPNet
->>>>>>> bc094490
 }
 
 // serviceOptions defines the configuration options for the daemon as a service on
