// Copyright (c) 2013-2014 The btcsuite developers
// Copyright (c) 2015-2016 The Decred developers
// Use of this source code is governed by an ISC
// license that can be found in the LICENSE file.

package main

import (
	"container/list"
	"crypto/rand"
	"fmt"
	"math"
	"math/big"
	"sort"
	"sync"
	"sync/atomic"
	"time"

	"github.com/decred/dcrd/blockchain"
	"github.com/decred/dcrd/blockchain/stake"
	"github.com/decred/dcrd/chaincfg/chainhash"
	"github.com/decred/dcrd/database"
	"github.com/decred/dcrd/txscript"
	"github.com/decred/dcrd/wire"
	"github.com/decred/dcrutil"
)

const (
	// mempoolHeight is the height used for the "block" height field of the
	// contextual transaction information provided in a transaction store.
	mempoolHeight = 0x7fffffff

	// maxOrphanTransactions is the maximum number of orphan transactions
	// that can be queued.
	maxOrphanTransactions = 1000

	// maxOrphanTxSize is the maximum size allowed for orphan transactions.
	// This helps prevent memory exhaustion attacks from sending a lot of
	// of big orphans.
	maxOrphanTxSize = 5000

	// maxSigOpsPerTx is the maximum number of signature operations
	// in a single transaction we will relay or mine.  It is a fraction
	// of the max signature operations for a block.
	maxSigOpsPerTx = blockchain.MaxSigOpsPerBlock / 5

	// maxStandardTxSize is the maximum size allowed for transactions that
	// are considered standard and will therefore be relayed and considered
	// for mining.
	maxStandardTxSize = 100000

	// maxStandardSigScriptSize is the maximum size allowed for a
	// transaction input signature script to be considered standard.  This
	// value allows for a 15-of-15 CHECKMULTISIG pay-to-script-hash with
	// compressed keys.
	//
	// The form of the overall script is: OP_0 <15 signatures> OP_PUSHDATA2
	// <2 bytes len> [OP_15 <15 pubkeys> OP_15 OP_CHECKMULTISIG]
	//
	// For the p2sh script portion, each of the 15 compressed pubkeys are
	// 33 bytes (plus one for the OP_DATA_33 opcode), and the thus it totals
	// to (15*34)+3 = 513 bytes.  Next, each of the 15 signatures is a max
	// of 73 bytes (plus one for the OP_DATA_73 opcode).  Also, there is one
	// extra byte for the initial extra OP_0 push and 3 bytes for the
	// OP_PUSHDATA2 needed to specify the 513 bytes for the script push.
	// That brings the total to 1+(15*74)+3+513 = 1627.  This value also
	// adds a few extra bytes to provide a little buffer.
	// (1 + 15*74 + 3) + (15*34 + 3) + 23 = 1650
	maxStandardSigScriptSize = 1650

	// maxStandardMultiSigKeys is the maximum number of public keys allowed
	// in a multi-signature transaction output script for it to be
	// considered standard.
	maxStandardMultiSigKeys = 3

<<<<<<< HEAD
	// minTxRelayFee is the minimum fee in atoms that is required for a
	// transaction to be treated as free for relay and mining purposes.  It
	// is also used to help determine if a transaction is considered dust
	// and as a base for calculating minimum required fees per KB for larger
	// transactions.  This value is in Atom/1000 bytes.
	minTxRelayFee = 1e6

	// minTicketFeeMainNet is the minimum fee per KB in atoms that is
	// required for a ticket to enter the mempool on MainNet.
	minTicketFee = 1e6

	// maxRelayFeeMultiplier is the factor that we disallow fees / kb above
	// the minimum tx fee.
	maxRelayFeeMultiplier = 100

	// maxSSGensDoubleSpends is the maximum number of SSGen double spends
	// allowed in the pool.
	maxSSGensDoubleSpends = 5

	// heightDiffToPruneTicket is the number of blocks to pass by in terms
	// of height before old tickets are pruned.
	// TODO Set this based up the stake difficulty retargeting interval?
	heightDiffToPruneTicket = 288

	// heightDiffToPruneVotes is the number of blocks to pass by in terms
	// of height before SSGen relating to that block are pruned.
	heightDiffToPruneVotes = 10

	// If a vote is on a block whose height is before tip minus this
	// amount, reject it from being added to the mempool.
	maximumVoteAgeDelta = 1440

	// maxNullDataOutputs is the maximum number of OP_RETURN null data
	// pushes in a transaction, after which it is considered non-standard.
	maxNullDataOutputs = 4
=======
	// defaultMinRelayTxFee is the minimum fee in satoshi that is required
	// for a transaction to be treated as free for relay and mining
	// purposes.  It is also used to help determine if a transaction is
	// considered dust and as a base for calculating minimum required fees
	// for larger transactions.  This value is in Satoshi/1000 bytes.
	defaultMinRelayTxFee = btcutil.Amount(1000)
>>>>>>> a56db22e
)

// TxDesc is a descriptor containing a transaction in the mempool and the
// metadata we store about it.
type TxDesc struct {
	Tx               *dcrutil.Tx  // Transaction.
	Type             stake.TxType // Transcation type.
	Added            time.Time    // Time when added to pool.
	Height           int64        // Blockheight when added to pool.
	Fee              int64        // Transaction fees.
	startingPriority float64      // Priority when added to the pool.
}

// GetType returns what TxType a given TxDesc is.
func (td *TxDesc) GetType() stake.TxType {
	return td.Type
}

// VoteTx is a struct describing a block vote (SSGen).
type VoteTx struct {
	SsgenHash chainhash.Hash // Vote
	SstxHash  chainhash.Hash // Ticket
	Vote      bool
}

// txMemPool is used as a source of transactions that need to be mined into
// blocks and relayed to other peers.  It is safe for concurrent access from
// multiple peers.
type txMemPool struct {
	// The following variables must only be used atomically.
	lastUpdated int64 // last time pool was updated.

	sync.RWMutex
	server        *server
	pool          map[chainhash.Hash]*TxDesc
	orphans       map[chainhash.Hash]*dcrutil.Tx
	orphansByPrev map[chainhash.Hash]map[chainhash.Hash]*dcrutil.Tx
	addrindex     map[string]map[chainhash.Hash]struct{} // maps address to txs
	outpoints     map[wire.OutPoint]*dcrutil.Tx

	// Votes on blocks.
	votes    map[chainhash.Hash][]*VoteTx
	votesMtx sync.Mutex

	pennyTotal    float64 // exponentially decaying total for penny spends.
	lastPennyUnix int64   // unix time of last ``penny spend''
}

// insertVote inserts a vote into the map of block votes.
// This function is safe for concurrent access.
func (mp *txMemPool) insertVote(ssgen *dcrutil.Tx) error {
	voteHash := ssgen.Sha()
	msgTx := ssgen.MsgTx()
	ticketHash := &msgTx.TxIn[1].PreviousOutPoint.Hash

	// Get the block it is voting on; here we're agnostic of height.
	blockHash, blockHeight, err := stake.GetSSGenBlockVotedOn(ssgen)
	if err != nil {
		return err
	}

<<<<<<< HEAD
	voteBits := stake.GetSSGenVoteBits(ssgen)
	vote := dcrutil.IsFlagSet16(voteBits, dcrutil.BlockValid)

	voteTx := &VoteTx{*voteHash, *ticketHash, vote}
	vts, exists := mp.votes[blockHash]

	// If there are currently no votes for this block,
	// start a new buffered slice and store it.
	if !exists {
		minrLog.Debugf("Accepted vote %v for block hash %v (height %v), "+
			"voting %v on the transaction tree",
			voteHash, blockHash, blockHeight, vote)

		slice := make([]*VoteTx, int(mp.server.chainParams.TicketsPerBlock),
			int(mp.server.chainParams.TicketsPerBlock))
		slice[0] = voteTx
		mp.votes[blockHash] = slice
		return nil
	}

	// We already have a vote for this ticket; break.
	for _, vt := range vts {
		// At the end.
		if vt == nil {
			break
		}

		if vt.SstxHash.IsEqual(ticketHash) {
			return nil
		}
	}

	// Add the new vote in. Find where the first empty
	// slot is and insert it.
	for i, vt := range vts {
		// At the end.
		if vt == nil {
			mp.votes[blockHash][i] = voteTx
			break
		}
	}

	minrLog.Debugf("Accepted vote %v for block hash %v (height %v), "+
		"voting %v on the transaction tree",
		voteHash, blockHash, blockHeight, vote)

	return nil
=======
	// The total serialized size consists of the output and the associated
	// input script to redeem it.  Since there is no input script
	// to redeem it yet, use the minimum size of a typical input script.
	//
	// Pay-to-pubkey-hash bytes breakdown:
	//
	//  Output to hash (34 bytes):
	//   8 value, 1 script len, 25 script [1 OP_DUP, 1 OP_HASH_160,
	//   1 OP_DATA_20, 20 hash, 1 OP_EQUALVERIFY, 1 OP_CHECKSIG]
	//
	//  Input with compressed pubkey (148 bytes):
	//   36 prev outpoint, 1 script len, 107 script [1 OP_DATA_72, 72 sig,
	//   1 OP_DATA_33, 33 compressed pubkey], 4 sequence
	//
	//  Input with uncompressed pubkey (180 bytes):
	//   36 prev outpoint, 1 script len, 139 script [1 OP_DATA_72, 72 sig,
	//   1 OP_DATA_65, 65 compressed pubkey], 4 sequence
	//
	// Pay-to-pubkey bytes breakdown:
	//
	//  Output to compressed pubkey (44 bytes):
	//   8 value, 1 script len, 35 script [1 OP_DATA_33,
	//   33 compressed pubkey, 1 OP_CHECKSIG]
	//
	//  Output to uncompressed pubkey (76 bytes):
	//   8 value, 1 script len, 67 script [1 OP_DATA_65, 65 pubkey,
	//   1 OP_CHECKSIG]
	//
	//  Input (114 bytes):
	//   36 prev outpoint, 1 script len, 73 script [1 OP_DATA_72,
	//   72 sig], 4 sequence
	//
	// Theoretically this could examine the script type of the output script
	// and use a different size for the typical input script size for
	// pay-to-pubkey vs pay-to-pubkey-hash inputs per the above breakdowns,
	// but the only combinination which is less than the value chosen is
	// a pay-to-pubkey script with a compressed pubkey, which is not very
	// common.
	//
	// The most common scripts are pay-to-pubkey-hash, and as per the above
	// breakdown, the minimum size of a p2pkh input script is 148 bytes.  So
	// that figure is used.
	totalSize := txOut.SerializeSize() + 148

	// The output is considered dust if the cost to the network to spend the
	// coins is more than 1/3 of the minimum free transaction relay fee.
	// minFreeTxRelayFee is in Satoshi/KB, so multiply by 1000 to
	// convert to bytes.
	//
	// Using the typical values for a pay-to-pubkey-hash transaction from
	// the breakdown above and the default minimum free transaction relay
	// fee of 1000, this equates to values less than 546 satoshi being
	// considered dust.
	//
	// The following is equivalent to (value/totalSize) * (1/3) * 1000
	// without needing to do floating point math.
	return txOut.Value*1000/(3*int64(totalSize)) < int64(cfg.minRelayTxFee)
>>>>>>> a56db22e
}

// InsertVote calls insertVote, but makes it safe for concurrent access.
func (mp *txMemPool) InsertVote(ssgen *dcrutil.Tx) error {
	mp.votesMtx.Lock()
	defer mp.votesMtx.Unlock()

	err := mp.insertVote(ssgen)

	return err
}

// getVoteHashesForBlock gets the transaction hashes of all the known votes for
// some block on the blockchain.
func (mp *txMemPool) getVoteHashesForBlock(block chainhash.Hash) ([]chainhash.Hash,
	error) {
	var hashes []chainhash.Hash
	vts, exists := mp.votes[block]
	if !exists {
		return nil, fmt.Errorf("couldn't find block requested in mp.votes")
	}

	if len(vts) == 0 {
		return nil, fmt.Errorf("block found in mp.votes, but contains no votes")
	}

	zeroHash := &chainhash.Hash{}
	for _, vt := range vts {
		if vt == nil {
			break
		}

		if vt.SsgenHash.IsEqual(zeroHash) {
			return nil, fmt.Errorf("unset vote hash in vote info")
		}
		hashes = append(hashes, vt.SsgenHash)
	}

	return hashes, nil
}

// GetVoteHashesForBlock calls getVoteHashesForBlock, but makes it safe for
// concurrent access.
func (mp *txMemPool) GetVoteHashesForBlock(block chainhash.Hash) ([]chainhash.Hash,
	error) {
	mp.votesMtx.Lock()
	defer mp.votesMtx.Unlock()

	hashes, err := mp.getVoteHashesForBlock(block)

	return hashes, err
}

// TODO Pruning of the votes map DECRED

func getNumberOfVotesOnBlock(blockVoteTxs []*VoteTx) int {
	numVotes := 0
	for _, vt := range blockVoteTxs {
		if vt == nil {
			break
		}

		numVotes++
	}

	return numVotes
}

// blockWithLenVotes is a block with the number of votes currently present
// for that block. Just used for sorting.
type blockWithLenVotes struct {
	Block chainhash.Hash
	Votes uint16
}

// ByNumberOfVotes defines the methods needed to satisify sort.Interface to
// sort a slice of Blocks by their number of votes.
type ByNumberOfVotes []*blockWithLenVotes

func (b ByNumberOfVotes) Len() int           { return len(b) }
func (b ByNumberOfVotes) Less(i, j int) bool { return b[i].Votes < b[j].Votes }
func (b ByNumberOfVotes) Swap(i, j int)      { b[i], b[j] = b[j], b[i] }

// sortParentsByVotes takes a list of block header hashes and sorts them
// by the number of votes currently available for them in the votes map of
// mempool. It then returns all blocks that are eligible to be used (have
// at least a majority number of votes) sorted by number of votes, descending.
func (mp *txMemPool) sortParentsByVotes(currentTopBlock chainhash.Hash,
	blocks []chainhash.Hash) ([]chainhash.Hash, error) {
	lenBlocks := len(blocks)
	if lenBlocks == 0 {
		return nil, fmt.Errorf("no blocks to sort")
	}

	bwlvs := make([]*blockWithLenVotes, lenBlocks, lenBlocks)

	for i, blockHash := range blocks {
		votes, exists := mp.votes[blockHash]
		if exists {
			bwlv := &blockWithLenVotes{
				blockHash,
				uint16(getNumberOfVotesOnBlock(votes)),
			}
			bwlvs[i] = bwlv
		} else {
			bwlv := &blockWithLenVotes{
				blockHash,
				uint16(0),
			}
			bwlvs[i] = bwlv
		}
	}

	// Blocks with the most votes appear at the top of the list.
	sort.Sort(sort.Reverse(ByNumberOfVotes(bwlvs)))

	var sortedUsefulBlocks []chainhash.Hash
	minimumVotesRequired := uint16((mp.server.chainParams.TicketsPerBlock / 2) + 1)
	for _, bwlv := range bwlvs {
		if bwlv.Votes >= minimumVotesRequired {
			sortedUsefulBlocks = append(sortedUsefulBlocks, bwlv.Block)
		}
	}

	if sortedUsefulBlocks == nil {
		return nil, miningRuleError(ErrNotEnoughVoters,
			"no block had enough votes to build on top of")
	}

	// Make sure we don't reorganize the chain needlessly if the top block has
	// the same amount of votes as the current leader after the sort. After this
	// point, all blocks listed in sortedUsefulBlocks definitely also have the
	// minimum number of votes required.
	topBlockVotes, exists := mp.votes[currentTopBlock]
	topBlockVotesLen := 0
	if exists {
		topBlockVotesLen = getNumberOfVotesOnBlock(topBlockVotes)
	}
	if bwlvs[0].Votes == uint16(topBlockVotesLen) {
		if !bwlvs[0].Block.IsEqual(&currentTopBlock) {
			// Find our block in the list.
			pos := 0
			for i, bwlv := range bwlvs {
				if bwlv.Block.IsEqual(&currentTopBlock) {
					pos = i
					break
				}
			}

			if pos == 0 { // Should never happen...
				return nil, fmt.Errorf("couldn't find top block in list")
			}

			// Swap the top block into the first position. We directly access
			// sortedUsefulBlocks useful blocks here with the assumption that
			// since the values were accumulated from blvs, they should be
			// in the same positions and we shouldn't be able to access anything
			// out of bounds.
			sortedUsefulBlocks[0], sortedUsefulBlocks[pos] =
				sortedUsefulBlocks[pos], sortedUsefulBlocks[0]
		}
	}

	return sortedUsefulBlocks, nil
}

// SortParentsByVotes is the concurrency safe exported version of
// sortParentsByVotes.
func (mp *txMemPool) SortParentsByVotes(currentTopBlock chainhash.Hash,
	blocks []chainhash.Hash) ([]chainhash.Hash, error) {
	mp.votesMtx.Lock()
	defer mp.votesMtx.Unlock()

	sortedBlocks, err := mp.sortParentsByVotes(currentTopBlock, blocks)

	return sortedBlocks, err
}

// checkTransactionStandard performs a series of checks on a transaction to
// ensure it is a "standard" transaction.  A standard transaction is one that
// conforms to several additional limiting cases over what is considered a
// "sane" transaction such as having a version in the supported range, being
// finalized, conforming to more stringent size constraints, having scripts
// of recognized forms, and not containing "dust" outputs (those that are
// so small it costs more to process them than they are worth).
func (mp *txMemPool) checkTransactionStandard(tx *dcrutil.Tx, txType stake.TxType,
	height int64) error {
	msgTx := tx.MsgTx()

	// The transaction must be a currently supported version.
	if !wire.IsSupportedMsgTxVersion(msgTx) {
		str := fmt.Sprintf("transaction version %d is not in the "+
			"valid range of %d-%d", msgTx.Version, 1,
			wire.TxVersion)
		return txRuleError(wire.RejectNonstandard, str)
	}

	// The transaction must be finalized to be standard and therefore
	// considered for inclusion in a block.
	adjustedTime := mp.server.timeSource.AdjustedTime()
	if !blockchain.IsFinalizedTransaction(tx, height, adjustedTime) {
		return txRuleError(wire.RejectNonstandard,
			"transaction is not finalized")
	}

	// Since extremely large transactions with a lot of inputs can cost
	// almost as much to process as the sender fees, limit the maximum
	// size of a transaction.  This also helps mitigate CPU exhaustion
	// attacks.
	serializedLen := msgTx.SerializeSize()
	if serializedLen > maxStandardTxSize {
		str := fmt.Sprintf("transaction size of %v is larger than max "+
			"allowed size of %v", serializedLen, maxStandardTxSize)
		return txRuleError(wire.RejectNonstandard, str)
	}

	for i, txIn := range msgTx.TxIn {
		// Each transaction input signature script must not exceed the
		// maximum size allowed for a standard transaction.  See
		// the comment on maxStandardSigScriptSize for more details.
		sigScriptLen := len(txIn.SignatureScript)
		if sigScriptLen > maxStandardSigScriptSize {
			str := fmt.Sprintf("transaction input %d: signature "+
				"script size of %d bytes is large than max "+
				"allowed size of %d bytes", i, sigScriptLen,
				maxStandardSigScriptSize)
			return txRuleError(wire.RejectNonstandard, str)
		}

		// Each transaction input signature script must only contain
		// opcodes which push data onto the stack.
		if !txscript.IsPushOnlyScript(txIn.SignatureScript) {
			str := fmt.Sprintf("transaction input %d: signature "+
				"script is not push only", i)
			return txRuleError(wire.RejectNonstandard, str)
		}

	}

	// None of the output public key scripts can be a non-standard script or
	// be "dust" (except when the script is a null data script).
	numNullDataOutputs := 0
	for i, txOut := range msgTx.TxOut {
		scriptClass := txscript.GetScriptClass(txOut.Version, txOut.PkScript)
		err := checkPkScriptStandard(txOut.Version, txOut.PkScript, scriptClass)
		if err != nil {
			// Attempt to extract a reject code from the error so
			// it can be retained.  When not possible, fall back to
			// a non standard error.
			rejectCode, found := extractRejectCode(err)
			if !found {
				rejectCode = wire.RejectNonstandard
			}
			str := fmt.Sprintf("transaction output %d: %v", i, err)
			return txRuleError(rejectCode, str)
		}

		// Accumulate the number of outputs which only carry data.  For
		// all other script types, ensure the output value is not
		// "dust".
		if scriptClass == txscript.NullDataTy {
			numNullDataOutputs++
		} else if isDust(txOut, minTxRelayFee) &&
			txType != stake.TxTypeSStx {
			str := fmt.Sprintf("transaction output %d: payment "+
				"of %d is dust", i, txOut.Value)
			return txRuleError(wire.RejectDust, str)
		}
	}

	// A standard transaction must not have more than one output script that
	// only carries data. However, certain types of standard stake transactions
	// are allowed to have multiple OP_RETURN outputs, so only throw an error here
	// if the tx is TxTypeRegular.
	if numNullDataOutputs > maxNullDataOutputs && txType == stake.TxTypeRegular {
		str := "more than one transaction output in a nulldata script for a " +
			"regular type tx"
		return txRuleError(wire.RejectNonstandard, str)
	}

	return nil
}

<<<<<<< HEAD
=======
// checkInputsStandard performs a series of checks on a transaction's inputs
// to ensure they are "standard".  A standard transaction input is one that
// that consumes the expected number of elements from the stack and that number
// is the same as the output script pushes.  This help prevent resource
// exhaustion attacks by "creative" use of scripts that are super expensive to
// process like OP_DUP OP_CHECKSIG OP_DROP repeated a large number of times
// followed by a final OP_TRUE.
func checkInputsStandard(tx *btcutil.Tx, txStore blockchain.TxStore) error {
	// NOTE: The reference implementation also does a coinbase check here,
	// but coinbases have already been rejected prior to calling this
	// function so no need to recheck.

	for i, txIn := range tx.MsgTx().TxIn {
		// It is safe to elide existence and index checks here since
		// they have already been checked prior to calling this
		// function.
		prevOut := txIn.PreviousOutPoint
		originTx := txStore[prevOut.Hash].Tx.MsgTx()
		originPkScript := originTx.TxOut[prevOut.Index].PkScript

		// Calculate stats for the script pair.
		scriptInfo, err := txscript.CalcScriptInfo(txIn.SignatureScript,
			originPkScript, true)
		if err != nil {
			str := fmt.Sprintf("transaction input #%d script parse "+
				"failure: %v", i, err)
			return txRuleError(wire.RejectNonstandard, str)
		}

		// A negative value for expected inputs indicates the script is
		// non-standard in some way.
		if scriptInfo.ExpectedInputs < 0 {
			str := fmt.Sprintf("transaction input #%d expects %d "+
				"inputs", i, scriptInfo.ExpectedInputs)
			return txRuleError(wire.RejectNonstandard, str)
		}

		// The script pair is non-standard if the number of available
		// inputs does not match the number of expected inputs.
		if scriptInfo.NumInputs != scriptInfo.ExpectedInputs {
			str := fmt.Sprintf("transaction input #%d expects %d "+
				"inputs, but referenced output script provides "+
				"%d", i, scriptInfo.ExpectedInputs,
				scriptInfo.NumInputs)
			return txRuleError(wire.RejectNonstandard, str)
		}
	}

	return nil
}

// calcMinRequiredTxRelayFee returns the minimum transaction fee required for a
// transaction with the passed serialized size to be accepted into the memory
// pool and relayed.
func calcMinRequiredTxRelayFee(serializedSize int64) int64 {
	// Calculate the minimum fee for a transaction to be allowed into the
	// mempool and relayed by scaling the base fee (which is the minimum
	// free transaction relay fee).  cfg.minRelayTxFee is in Satoshi/KB, so
	// divide the transaction size by 1000 to convert to kilobytes.  Also,
	// integer division is used so fees only increase on full kilobyte
	// boundaries.
	minFee := (1 + serializedSize/1000) * int64(cfg.minRelayTxFee)

	// Set the minimum fee to the maximum possible value if the calculated
	// fee is not in the valid range for monetary amounts.
	if minFee < 0 || minFee > btcutil.MaxSatoshi {
		minFee = btcutil.MaxSatoshi
	}

	return minFee
}

>>>>>>> a56db22e
// removeOrphan is the internal function which implements the public
// RemoveOrphan.  See the comment for RemoveOrphan for more details.
//
// This function MUST be called with the mempool lock held (for writes).
func (mp *txMemPool) removeOrphan(txHash *chainhash.Hash) {
	txmpLog.Tracef("Removing orphan transaction %v", txHash)

	// Nothing to do if passed tx is not an orphan.
	tx, exists := mp.orphans[*txHash]
	if !exists {
		return
	}

	// Remove the reference from the previous orphan index.
	for _, txIn := range tx.MsgTx().TxIn {
		originTxHash := txIn.PreviousOutPoint.Hash
		if orphans, exists := mp.orphansByPrev[originTxHash]; exists {
			delete(orphans, *tx.Sha())

			// Remove the map entry altogether if there are no
			// longer any orphans which depend on it.
			if len(orphans) == 0 {
				delete(mp.orphansByPrev, originTxHash)
			}
		}
	}

	// Remove the transaction from the orphan pool.
	delete(mp.orphans, *txHash)
}

// RemoveOrphan removes the passed orphan transaction from the orphan pool and
// previous orphan index.
//
// This function is safe for concurrent access.
func (mp *txMemPool) RemoveOrphan(txHash *chainhash.Hash) {
	mp.Lock()
	mp.removeOrphan(txHash)
	mp.Unlock()
}

// limitNumOrphans limits the number of orphan transactions by evicting a random
// orphan if adding a new one would cause it to overflow the max allowed.
//
// This function MUST be called with the mempool lock held (for writes).
func (mp *txMemPool) limitNumOrphans() error {
	if len(mp.orphans)+1 > cfg.MaxOrphanTxs && cfg.MaxOrphanTxs > 0 {
		// Generate a cryptographically random hash.
		randHashBytes := make([]byte, chainhash.HashSize)
		_, err := rand.Read(randHashBytes)
		if err != nil {
			return err
		}
		randHashNum := new(big.Int).SetBytes(randHashBytes)

		// Try to find the first entry that is greater than the random
		// hash.  Use the first entry (which is already pseudorandom due
		// to Go's range statement over maps) as a fallback if none of
		// the hashes in the orphan pool are larger than the random
		// hash.
		var foundHash *chainhash.Hash
		for txHash := range mp.orphans {
			if foundHash == nil {
				foundHash = &txHash
			}
			txHashNum := blockchain.ShaHashToBig(&txHash)
			if txHashNum.Cmp(randHashNum) > 0 {
				foundHash = &txHash
				break
			}
		}

		mp.removeOrphan(foundHash)
	}

	return nil
}

// addOrphan adds an orphan transaction to the orphan pool.
//
// This function MUST be called with the mempool lock held (for writes).
func (mp *txMemPool) addOrphan(tx *dcrutil.Tx) {
	// Limit the number orphan transactions to prevent memory exhaustion.  A
	// random orphan is evicted to make room if needed.
	mp.limitNumOrphans()

	mp.orphans[*tx.Sha()] = tx
	for _, txIn := range tx.MsgTx().TxIn {
		originTxHash := txIn.PreviousOutPoint.Hash
		if _, exists := mp.orphansByPrev[originTxHash]; !exists {
			mp.orphansByPrev[originTxHash] =
				make(map[chainhash.Hash]*dcrutil.Tx)
		}
		mp.orphansByPrev[originTxHash][*tx.Sha()] = tx
	}

	txmpLog.Debugf("Stored orphan transaction %v (total: %d)", tx.Sha(),
		len(mp.orphans))
}

// maybeAddOrphan potentially adds an orphan to the orphan pool.
//
// This function MUST be called with the mempool lock held (for writes).
func (mp *txMemPool) maybeAddOrphan(tx *dcrutil.Tx) error {
	// Ignore orphan transactions that are too large.  This helps avoid
	// a memory exhaustion attack based on sending a lot of really large
	// orphans.  In the case there is a valid transaction larger than this,
	// it will ultimtely be rebroadcast after the parent transactions
	// have been mined or otherwise received.
	//
	// Note that the number of orphan transactions in the orphan pool is
	// also limited, so this equates to a maximum memory used of
	// maxOrphanTxSize * cfg.MaxOrphanTxs (which is ~5MB using the default
	// values at the time this comment was written).
	serializedLen := tx.MsgTx().SerializeSize()
	if serializedLen > maxOrphanTxSize {
		str := fmt.Sprintf("orphan transaction size of %d bytes is "+
			"larger than max allowed size of %d bytes",
			serializedLen, maxOrphanTxSize)
		return txRuleError(wire.RejectNonstandard, str)
	}

	// Add the orphan if the none of the above disqualified it.
	mp.addOrphan(tx)

	return nil
}

// isTransactionInPool returns whether or not the passed transaction already
// exists in the main pool.
//
// This function MUST be called with the mempool lock held (for reads).
func (mp *txMemPool) isTransactionInPool(hash *chainhash.Hash) bool {
	if _, exists := mp.pool[*hash]; exists {
		return true
	}

	return false
}

// IsTransactionInPool returns whether or not the passed transaction already
// exists in the main pool.
//
// This function is safe for concurrent access.
func (mp *txMemPool) IsTransactionInPool(hash *chainhash.Hash) bool {
	// Protect concurrent access.
	mp.RLock()
	defer mp.RUnlock()

	return mp.isTransactionInPool(hash)
}

// isOrphanInPool returns whether or not the passed transaction already exists
// in the orphan pool.
//
// This function MUST be called with the mempool lock held (for reads).
func (mp *txMemPool) isOrphanInPool(hash *chainhash.Hash) bool {
	if _, exists := mp.orphans[*hash]; exists {
		return true
	}

	return false
}

// IsOrphanInPool returns whether or not the passed transaction already exists
// in the orphan pool.
//
// This function is safe for concurrent access.
func (mp *txMemPool) IsOrphanInPool(hash *chainhash.Hash) bool {
	// Protect concurrent access.
	mp.RLock()
	defer mp.RUnlock()

	return mp.isOrphanInPool(hash)
}

// haveTransaction returns whether or not the passed transaction already exists
// in the main pool or in the orphan pool.
//
// This function MUST be called with the mempool lock held (for reads).
func (mp *txMemPool) haveTransaction(hash *chainhash.Hash) bool {
	return mp.isTransactionInPool(hash) || mp.isOrphanInPool(hash)
}

// HaveTransaction returns whether or not the passed transaction already exists
// in the main pool or in the orphan pool.
//
// This function is safe for concurrent access.
func (mp *txMemPool) HaveTransaction(hash *chainhash.Hash) bool {
	// Protect concurrent access.
	mp.RLock()
	defer mp.RUnlock()

	return mp.haveTransaction(hash)
}

// haveTransactions returns whether or not the passed transactions already exist
// in the main pool or in the orphan pool.
//
// This function MUST be called with the mempool lock held (for reads).
func (mp *txMemPool) haveTransactions(hashes []*chainhash.Hash) []bool {
	have := make([]bool, len(hashes))
	for i := range hashes {
		have[i] = mp.haveTransaction(hashes[i])
	}
	return have
}

// HaveTransactions returns whether or not the passed transactions already exist
// in the main pool or in the orphan pool.
//
// This function is safe for concurrent access.
func (mp *txMemPool) HaveTransactions(hashes []*chainhash.Hash) []bool {
	// Protect concurrent access.
	mp.RLock()
	defer mp.RUnlock()

	return mp.haveTransactions(hashes)
}

// removeTransaction is the internal function which implements the public
// RemoveTransaction.  See the comment for RemoveTransaction for more details.
//
// This function MUST be called with the mempool lock held (for writes).
func (mp *txMemPool) removeTransaction(tx *dcrutil.Tx, removeRedeemers bool) {
	txmpLog.Tracef("Removing transaction %v", tx.Sha())

	txHash := tx.Sha()
	var txType stake.TxType
	if removeRedeemers {
		// Remove any transactions which rely on this one.
		txType = stake.DetermineTxType(tx)
		tree := dcrutil.TxTreeRegular
		if txType != stake.TxTypeRegular {
			tree = dcrutil.TxTreeStake
		}
		for i := uint32(0); i < uint32(len(tx.MsgTx().TxOut)); i++ {
			outpoint := wire.NewOutPoint(txHash, i, tree)
			if txRedeemer, exists := mp.outpoints[*outpoint]; exists {
				mp.removeTransaction(txRedeemer, true)
			}
		}
	}

	// Remove the transaction and mark the referenced outpoints as unspent
	// by the pool.
	if txDesc, exists := mp.pool[*txHash]; exists {
		for _, txIn := range txDesc.Tx.MsgTx().TxIn {
			delete(mp.outpoints, txIn.PreviousOutPoint)
		}
		delete(mp.pool, *txHash)
		atomic.StoreInt64(&mp.lastUpdated, time.Now().Unix())
	}

	// Remove the transaction and its addresses from the address index.
	mp.pruneTxFromAddrIndex(tx, txType)
}

// RemoveTransaction removes the passed transaction from the mempool. If
// removeRedeemers flag is set, any transactions that redeem outputs from the
// removed transaction will also be removed recursively from the mempool, as
// they would otherwise become orphan.
//
// This function is safe for concurrent access.
func (mp *txMemPool) RemoveTransaction(tx *dcrutil.Tx, removeRedeemers bool) {
	// Protect concurrent access.
	mp.Lock()
	defer mp.Unlock()

	mp.removeTransaction(tx, removeRedeemers)
}

// RemoveDoubleSpends removes all transactions which spend outputs spent by the
// passed transaction from the memory pool.  Removing those transactions then
// leads to removing all transactions which rely on them, recursively.  This is
// necessary when a block is connected to the main chain because the block may
// contain transactions which were previously unknown to the memory pool
//
// This function is safe for concurrent access.
func (mp *txMemPool) RemoveDoubleSpends(tx *dcrutil.Tx) {
	// Protect concurrent access.
	mp.Lock()
	defer mp.Unlock()

	for _, txIn := range tx.MsgTx().TxIn {
		if txRedeemer, ok := mp.outpoints[txIn.PreviousOutPoint]; ok {
			if !txRedeemer.Sha().IsEqual(tx.Sha()) {
				mp.removeTransaction(txRedeemer, true)
			}
		}
	}
}

// addTransaction adds the passed transaction to the memory pool.  It should
// not be called directly as it doesn't perform any validation.  This is a
// helper for maybeAcceptTransaction.
//
// This function MUST be called with the mempool lock held (for writes).
func (mp *txMemPool) addTransaction(
	tx *dcrutil.Tx,
	txType stake.TxType,
	height,
	fee int64) {
	// Add the transaction to the pool and mark the referenced outpoints
	// as spent by the pool.
	mp.pool[*tx.Sha()] = &TxDesc{
		Tx:     tx,
		Type:   txType,
		Added:  time.Now(),
		Height: height,
		Fee:    fee,
	}
	for _, txIn := range tx.MsgTx().TxIn {
		mp.outpoints[txIn.PreviousOutPoint] = tx
	}
	atomic.StoreInt64(&mp.lastUpdated, time.Now().Unix())
}

// fetchReferencedOutputScripts looks up and returns all the scriptPubKeys
// referenced by inputs of the passed transaction.
//
// This function MUST be called with the mempool lock held (for reads).
func (mp *txMemPool) fetchReferencedOutputScripts(tx *dcrutil.Tx) ([][]byte,
	error) {
	txStore, err := mp.fetchInputTransactions(tx, false)
	if err != nil || len(txStore) == 0 {
		return nil, err
	}

	previousOutScripts := make([][]byte, 0, len(tx.MsgTx().TxIn))
	for _, txIn := range tx.MsgTx().TxIn {
		outPoint := txIn.PreviousOutPoint
		if txStore[outPoint.Hash].Err == nil {
			referencedOutPoint :=
				txStore[outPoint.Hash].Tx.MsgTx().TxOut[outPoint.Index]
			previousOutScripts =
				append(previousOutScripts, referencedOutPoint.PkScript)
		}
	}
	return previousOutScripts, nil
}

// indexScriptByAddress alters our address index by indexing the payment address
// encoded by the passed scriptPubKey to the passed transaction.
//
// This function MUST be called with the mempool lock held (for writes).
func (mp *txMemPool) indexScriptAddressToTx(pkVersion uint16, pkScript []byte,
	tx *dcrutil.Tx, txType stake.TxType) error {
	class, addresses, _, err := txscript.ExtractPkScriptAddrs(pkVersion, pkScript,
		activeNetParams.Params)
	if err != nil {
		txmpLog.Tracef("Unable to extract encoded addresses from script "+
			"for addrindex: %v", err)
		return err
	}

	// An exception is SStx commitments. Handle these manually.
	if txType == stake.TxTypeSStx && class == txscript.NullDataTy {
		addr, err := stake.AddrFromSStxPkScrCommitment(pkScript,
			mp.server.chainParams)
		if err != nil {
			txmpLog.Tracef("Unable to extract encoded addresses "+
				"from sstx commitment script for addrindex: %v", err)
			return err
		}

		addresses = []dcrutil.Address{addr}
	}

	for _, addr := range addresses {
		if mp.addrindex[addr.EncodeAddress()] == nil {
			mp.addrindex[addr.EncodeAddress()] = make(map[chainhash.Hash]struct{})
		}
		mp.addrindex[addr.EncodeAddress()][*tx.Sha()] = struct{}{}
	}

	return nil
}

// pruneTxFromAddrIndex deletes references to the transaction in the address
// index by searching first for the address from an output and second for the
// transaction itself.
//
// This function MUST be called with the mempool lock held (for writes).
func (mp *txMemPool) pruneTxFromAddrIndex(tx *dcrutil.Tx, txType stake.TxType) {
	txHash := tx.Sha()

	for _, txOut := range tx.MsgTx().TxOut {
		class, addresses, _, err := txscript.ExtractPkScriptAddrs(txOut.Version,
			txOut.PkScript, activeNetParams.Params)
		if err != nil {
			// If we couldn't extract addresses, skip this output.
			continue
		}

		// An exception is SStx commitments. Handle these manually.
		if txType == stake.TxTypeSStx && class == txscript.NullDataTy {
			addr, err := stake.AddrFromSStxPkScrCommitment(txOut.PkScript,
				mp.server.chainParams)
			if err != nil {
				// If we couldn't extract addresses, skip this output.
				continue
			}

			addresses = []dcrutil.Address{addr}
		}

		for _, addr := range addresses {
			if mp.addrindex[addr.EncodeAddress()] != nil {
				// First remove all references to the transaction hash.
				for thisTxHash := range mp.addrindex[addr.EncodeAddress()] {
					if thisTxHash == *txHash {
						delete(mp.addrindex[addr.EncodeAddress()], thisTxHash)
					}
				}

				// Then, if the address has no transactions referenced,
				// remove it too.
				if len(mp.addrindex[addr.EncodeAddress()]) == 0 {
					delete(mp.addrindex, addr.EncodeAddress())
				}
			}
		}
	}
}

// findTxForAddr searches for all referenced transactions for a given address
// that are currently stored in the mempool.
//
// This function is safe for concurrent access.
func (mp *txMemPool) findTxForAddr(addr dcrutil.Address) []*dcrutil.Tx {
	var txs []*dcrutil.Tx
	if mp.addrindex[addr.EncodeAddress()] != nil {
		// Lookup all relevant transactions and append them.
		for thisTxHash := range mp.addrindex[addr.EncodeAddress()] {
			txDesc, exists := mp.pool[thisTxHash]
			if !exists {
				txmpLog.Warnf("Failed to find transaction %v in mempool "+
					"that was referenced in the mempool addrIndex",
					thisTxHash)
				continue
			}

			txs = append(txs, txDesc.Tx)
		}
	}

	return txs
}

// FindTxForAddr is the exported and concurrency safe version of findTxForAddr.
//
// This function is safe for concurrent access.
func (mp *txMemPool) FindTxForAddr(addr dcrutil.Address) []*dcrutil.Tx {
	// Protect concurrent access.
	mp.Lock()
	defer mp.Unlock()

	return mp.findTxForAddr(addr)
}

// StartingPriority calculates the priority of this tx descriptor's underlying
// transaction relative to when it was first added to the mempool.  The result
// is lazily computed and then cached for subsequent function calls.
func (td *TxDesc) StartingPriority(txStore blockchain.TxStore) float64 {
	// Return our cached result.
	if td.startingPriority != float64(0) {
		return td.startingPriority
	}

	// Compute our starting priority caching the result.
	inputAge := calcInputValueAge(td, txStore, td.Height)
	td.startingPriority = calcPriority(td.Tx, inputAge)

	return td.startingPriority
}

// CurrentPriority calculates the current priority of this tx descriptor's
// underlying transaction relative to the next block height.
func (td *TxDesc) CurrentPriority(txStore blockchain.TxStore,
	nextBlockHeight int64) float64 {
	inputAge := calcInputValueAge(td, txStore, nextBlockHeight)
	return calcPriority(td.Tx, inputAge)
}

// checkPoolDoubleSpend checks whether or not the passed transaction is
// attempting to spend coins already spent by other transactions in the pool.
// Note it does not check for double spends against transactions already in the
// main chain.
//
// This function MUST be called with the mempool lock held (for reads).
func (mp *txMemPool) checkPoolDoubleSpend(tx *dcrutil.Tx,
	txType stake.TxType) error {

	for i, txIn := range tx.MsgTx().TxIn {
		// We don't care about double spends of stake bases.
		if (txType == stake.TxTypeSSGen || txType == stake.TxTypeSSRtx) &&
			(i == 0) {
			continue
		}

		if txR, exists := mp.outpoints[txIn.PreviousOutPoint]; exists {
			str := fmt.Sprintf("transaction %v in the pool "+
				"already spends the same coins", txR.Sha())
			return txRuleError(wire.RejectDuplicate, str)
		}
	}

	return nil
}

// isTxTreeValid checks the map of votes for a block to see if the tx
// tree regular for the block at HEAD is valid.
func (mp *txMemPool) isTxTreeValid(newestHash *chainhash.Hash) bool {
	// There are no votes on the block currently; assume it's valid.
	if mp.votes[*newestHash] == nil {
		return true
	}

	// There are not possibly enough votes to tell if the txTree is valid;
	// assume it's valid.
	if len(mp.votes[*newestHash]) <=
		int(mp.server.chainParams.TicketsPerBlock/2) {
		return true
	}

	// Otherwise, tally the votes and determine if it's valid or not.
	yea := 0
	nay := 0

	for _, vote := range mp.votes[*newestHash] {
		// End of list, break.
		if vote == nil {
			break
		}

		if vote.Vote == true {
			yea++
		} else {
			nay++
		}
	}

	if yea > nay {
		return true
	}
	return false
}

// IsTxTreeValid calls isTxTreeValid, but makes it safe for concurrent access.
func (mp *txMemPool) IsTxTreeValid(best *chainhash.Hash) bool {
	mp.votesMtx.Lock()
	defer mp.votesMtx.Unlock()
	isValid := mp.isTxTreeValid(best)

	return isValid
}

// fetchInputTransactions fetches the input transactions referenced by the
// passed transaction.  First, it fetches from the main chain, then it tries to
// fetch any missing inputs from the transaction pool.
//
// This function MUST be called with the mempool lock held (for reads).
func (mp *txMemPool) fetchInputTransactions(tx *dcrutil.Tx, includeSpent bool) (blockchain.TxStore,
	error) {
	tv := mp.IsTxTreeValid(mp.server.blockManager.chainState.newestHash)
	txStore, err := mp.server.blockManager.blockChain.FetchTransactionStore(tx,
		tv, includeSpent)
	if err != nil {
		return nil, err
	}

	// Attempt to populate any missing inputs from the transaction pool.
	for _, txD := range txStore {
		if txD.Err == database.ErrTxShaMissing || txD.Tx == nil {
			if poolTxDesc, exists := mp.pool[*txD.Hash]; exists {
				poolTx := poolTxDesc.Tx
				txD.Tx = poolTx
				txD.BlockHeight = mempoolHeight
				txD.BlockIndex = wire.NullBlockIndex
				txD.Spent = make([]bool, len(poolTx.MsgTx().TxOut))
				txD.Err = nil
			}
		}
	}

	return txStore, nil
}

// FetchTransaction returns the requested transaction from the transaction pool.
// This only fetches from the main transaction pool and does not include
// orphans.
//
// This function is safe for concurrent access.
func (mp *txMemPool) FetchTransaction(txHash *chainhash.Hash) (*dcrutil.Tx,
	error) {
	// Protect concurrent access.
	mp.RLock()
	defer mp.RUnlock()

	if txDesc, exists := mp.pool[*txHash]; exists {
		return txDesc.Tx, nil
	}

	return nil, fmt.Errorf("transaction is not in the pool")
}

// FilterTransactionsByAddress returns all transactions currently in the
// mempool that either create an output to the passed address or spend a
// previously created ouput to the address.
func (mp *txMemPool) FilterTransactionsByAddress(
	addr dcrutil.Address) ([]*dcrutil.Tx, error) {
	// Protect concurrent access.
	mp.RLock()
	defer mp.RUnlock()

	if txs, exists := mp.addrindex[addr.EncodeAddress()]; exists {
		addressTxs := make([]*dcrutil.Tx, 0, len(txs))
		for txHash := range txs {
			if tx, exists := mp.pool[txHash]; exists {
				addressTxs = append(addressTxs, tx.Tx)
			}
		}
		return addressTxs, nil
	}

	return nil, fmt.Errorf("address does not have any transactions in the pool")
}

// maybeAcceptTransaction is the internal function which implements the public
// MaybeAcceptTransaction.  See the comment for MaybeAcceptTransaction for
// more details.
//
// This function MUST be called with the mempool lock held (for writes).
// DECRED - TODO
// We need to make sure thing also assigns the TxType after it evaluates the tx,
// so that we can easily pick different stake tx types from the mempool later.
// This should probably be done at the bottom using "IsSStx" etc functions.
// It should also set the dcrutil tree type for the tx as well.
func (mp *txMemPool) maybeAcceptTransaction(tx *dcrutil.Tx, isNew,
	rateLimit, allowHighFees bool) ([]*chainhash.Hash, error) {
	txHash := tx.Sha()

	// Don't accept the transaction if it already exists in the pool.  This
	// applies to orphan transactions as well.  This check is intended to
	// be a quick check to weed out duplicates.
	if mp.haveTransaction(txHash) {
		str := fmt.Sprintf("already have transaction %v", txHash)
		return nil, txRuleError(wire.RejectDuplicate, str)
	}

	// Perform preliminary sanity checks on the transaction.  This makes
	// use of chain which contains the invariant rules for what
	// transactions are allowed into blocks.
	err := blockchain.CheckTransactionSanity(tx, mp.server.chainParams)
	if err != nil {
		if cerr, ok := err.(blockchain.RuleError); ok {
			return nil, chainRuleError(cerr)
		}
		return nil, err
	}

	// A standalone transaction must not be a coinbase transaction.
	if blockchain.IsCoinBase(tx) {
		str := fmt.Sprintf("transaction %v is an individual coinbase",
			txHash)
		return nil, txRuleError(wire.RejectInvalid, str)
	}

	// Don't accept transactions with a lock time after the maximum int32
	// value for now.  This is an artifact of older bitcoind clients which
	// treated this field as an int32 and would treat anything larger
	// incorrectly (as negative).
	if tx.MsgTx().LockTime > math.MaxInt32 {
		str := fmt.Sprintf("transaction %v has a lock time after "+
			"2038 which is not accepted yet", txHash)
		return nil, txRuleError(wire.RejectNonstandard, str)
	}

	// Get the current height of the main chain.  A standalone transaction
	// will be mined into the next block at best, so it's height is at least
	// one more than the current height.
	_, curHeight, err := mp.server.db.NewestSha()
	if err != nil {
		// This is an unexpected error so don't turn it into a rule
		// error.
		return nil, err
	}
	nextBlockHeight := curHeight + 1

	// Determine what type of transaction we're dealing with (regular or stake).
	// Then, be sure to set the tx tree correctly as it's possible a use submitted
	// it to the network with TxTreeUnknown.
	txType := stake.DetermineTxType(tx)
	if txType == stake.TxTypeRegular {
		tx.SetTree(dcrutil.TxTreeRegular)
	} else {
		tx.SetTree(dcrutil.TxTreeStake)
	}

	// Don't allow non-standard transactions if the network parameters
	// forbid their relaying.
	if !activeNetParams.RelayNonStdTxs {
		err := mp.checkTransactionStandard(tx, txType, nextBlockHeight)
		if err != nil {
			// Attempt to extract a reject code from the error so
			// it can be retained.  When not possible, fall back to
			// a non standard error.
			rejectCode, found := extractRejectCode(err)
			if !found {
				rejectCode = wire.RejectNonstandard
			}
			str := fmt.Sprintf("transaction %v is not standard: %v",
				txHash, err)
			return nil, txRuleError(rejectCode, str)
		}
	}

	// If the transaction is a ticket, ensure that it meets the next
	// stake difficulty.
	if txType == stake.TxTypeSStx {
		mp.server.blockManager.chainState.Lock()
		sDiff := mp.server.blockManager.chainState.nextStakeDifficulty
		mp.server.blockManager.chainState.Unlock()

		if tx.MsgTx().TxOut[0].Value < sDiff {
			str := fmt.Sprintf("transaction %v has not enough funds "+
				"to meet stake difficuly (ticket diff %v < next diff %v)",
				txHash, tx.MsgTx().TxOut[0].Value, sDiff)
			return nil, txRuleError(wire.RejectInsufficientFee, str)
		}
	}

	// Handle stake transaction double spending exceptions.
	if (txType == stake.TxTypeSSGen) || (txType == stake.TxTypeSSRtx) {
		if txType == stake.TxTypeSSGen {
			ssGenAlreadyFound := 0
			for _, mpTx := range mp.pool {
				if mpTx.GetType() == stake.TxTypeSSGen {
					if mpTx.Tx.MsgTx().TxIn[1].PreviousOutPoint ==
						tx.MsgTx().TxIn[1].PreviousOutPoint {
						ssGenAlreadyFound++
					}
				}
				if ssGenAlreadyFound > maxSSGensDoubleSpends {
					str := fmt.Sprintf("transaction %v in the pool "+
						"with more than %v ssgens",
						tx.MsgTx().TxIn[1].PreviousOutPoint,
						maxSSGensDoubleSpends)
					return nil, txRuleError(wire.RejectDuplicate, str)
				}
			}
		}

		if txType == stake.TxTypeSSRtx {
			for _, mpTx := range mp.pool {
				if mpTx.GetType() == stake.TxTypeSSRtx {
					if mpTx.Tx.MsgTx().TxIn[0].PreviousOutPoint ==
						tx.MsgTx().TxIn[0].PreviousOutPoint {
						str := fmt.Sprintf("transaction %v in the pool "+
							" as a ssrtx. Only one ssrtx allowed.",
							tx.MsgTx().TxIn[0].PreviousOutPoint)
						return nil, txRuleError(wire.RejectDuplicate, str)
					}
				}
			}
		}
	} else {
		// The transaction may not use any of the same outputs as other
		// transactions already in the pool as that would ultimately result in a
		// double spend.  This check is intended to be quick and therefore only
		// detects double spends within the transaction pool itself.  The
		// transaction could still be double spending coins from the main chain
		// at this point.  There is a more in-depth check that happens later
		// after fetching the referenced transaction inputs from the main chain
		// which examines the actual spend data and prevents double spends.
		err = mp.checkPoolDoubleSpend(tx, txType)
		if err != nil {
			return nil, err
		}
	}

	// Votes that are on too old of blocks are rejected.
	if txType == stake.TxTypeSSGen {
		_, voteHeight, err := stake.GetSSGenBlockVotedOn(tx)
		if err != nil {
			return nil, err
		}

		if (int64(voteHeight) < curHeight-maximumVoteAgeDelta) &&
			!cfg.AllowOldVotes {
			str := fmt.Sprintf("transaction %v votes on old "+
				"block height of %v which is before the "+
				"current cutoff height of %v",
				tx.Sha(), voteHeight, curHeight-maximumVoteAgeDelta)
			return nil, txRuleError(wire.RejectNonstandard, str)
		}
	}

	// Fetch all of the transactions referenced by the inputs to this
	// transaction.  This function also attempts to fetch the transaction
	// itself to be used for detecting a duplicate transaction without
	// needing to do a separate lookup.
	txStore, err := mp.fetchInputTransactions(tx, false)
	if err != nil {
		if cerr, ok := err.(blockchain.RuleError); ok {
			return nil, chainRuleError(cerr)
		}
		return nil, err
	}

	// Don't allow the transaction if it exists in the main chain and is not
	// not already fully spent.
	if txD, exists := txStore[*txHash]; exists && txD.Err == nil {
		for _, isOutputSpent := range txD.Spent {
			if !isOutputSpent {
				return nil, txRuleError(wire.RejectDuplicate,
					"transaction already exists")
			}
		}
	}
	delete(txStore, *txHash)

	// Transaction is an orphan if any of the inputs don't exist.
	var missingParents []*chainhash.Hash
	for _, txD := range txStore {
		if txD.Err == database.ErrTxShaMissing {
			missingParents = append(missingParents, txD.Hash)
		}
	}

	if len(missingParents) > 0 {
		return missingParents, nil
	}

	// Perform several checks on the transaction inputs using the invariant
	// rules in chain for what transactions are allowed into blocks.
	// Also returns the fees associated with the transaction which will be
	// used later.
	txFee, err := blockchain.CheckTransactionInputs(tx,
		nextBlockHeight,
		txStore,
		false, // Don't check fraud proof; filled in by miner
		mp.server.chainParams)
	if err != nil {
		if cerr, ok := err.(blockchain.RuleError); ok {
			return nil, chainRuleError(cerr)
		}
		return nil, err
	}

	// Don't allow transactions with non-standard inputs if the network
	// parameters forbid their relaying.
	if !activeNetParams.RelayNonStdTxs {
		err := checkInputsStandard(tx, txType, txStore)
		if err != nil {
			// Attempt to extract a reject code from the error so
			// it can be retained.  When not possible, fall back to
			// a non standard error.
			rejectCode, found := extractRejectCode(err)
			if !found {
				rejectCode = wire.RejectNonstandard
			}
			str := fmt.Sprintf("transaction %v has a non-standard "+
				"input: %v", txHash, err)
			return nil, txRuleError(rejectCode, str)
		}
	}

	// NOTE: if you modify this code to accept non-standard transactions,
	// you should add code here to check that the transaction does a
	// reasonable number of ECDSA signature verifications.

	// Don't allow transactions with an excessive number of signature
	// operations which would result in making it impossible to mine.  Since
	// the coinbase address itself can contain signature operations, the
	// maximum allowed signature operations per transaction is less than
	// the maximum allowed signature operations per block.
	numSigOps, err := blockchain.CountP2SHSigOps(tx, false,
		(txType == stake.TxTypeSSGen), txStore)
	if err != nil {
		if cerr, ok := err.(blockchain.RuleError); ok {
			return nil, chainRuleError(cerr)
		}
		return nil, err
	}

	numSigOps += blockchain.CountSigOps(tx, false, (txType == stake.TxTypeSSGen))
	if numSigOps > maxSigOpsPerTx {
		str := fmt.Sprintf("transaction %v has too many sigops: %d > %d",
			txHash, numSigOps, maxSigOpsPerTx)
		return nil, txRuleError(wire.RejectNonstandard, str)
	}

	// Don't allow transactions with fees too low to get into a mined block.
	//
	// Most miners allow a free transaction area in blocks they mine to go
	// alongside the area used for high-priority transactions as well as
	// transactions with fees.  A transaction size of up to 1000 bytes is
	// considered safe to go into this section.  Further, the minimum fee
	// calculated below on its own would encourage several small
	// transactions to avoid fees rather than one single larger transaction
	// which is more desirable.  Therefore, as long as the size of the
	// transaction does not exceeed 1000 less than the reserved space for
	// high-priority transactions, don't require a fee for it.
	// This applies to non-stake transactions only.
	serializedSize := int64(tx.MsgTx().SerializeSize())
	minFee := calcMinRequiredTxRelayFee(serializedSize, minTxRelayFee)
	if txType == stake.TxTypeRegular { // Non-stake only
		if serializedSize >= (defaultBlockPrioritySize-1000) && txFee < minFee {
			str := fmt.Sprintf("transaction %v has %v fees which is under "+
				"the required amount of %v", txHash, txFee,
				minFee)
			return nil, txRuleError(wire.RejectInsufficientFee, str)
		}
	}

	// Require that free transactions have sufficient priority to be mined
	// in the next block.  Transactions which are being added back to the
	// memory pool from blocks that have been disconnected during a reorg
	// are exempted.
	// This applies to non-stake transactions only.
	if isNew && !cfg.NoRelayPriority && txFee < minFee &&
		txType == stake.TxTypeRegular {
		txD := &TxDesc{
			Tx:     tx,
			Added:  time.Now(),
			Height: curHeight,
			Fee:    txFee,
		}
		currentPriority := txD.CurrentPriority(txStore, nextBlockHeight)
		if currentPriority <= minHighPriority {
			str := fmt.Sprintf("transaction %v has insufficient "+
				"priority (%g <= %g)", txHash,
				currentPriority, minHighPriority)
			return nil, txRuleError(wire.RejectInsufficientFee, str)
		}
	}

	// Free-to-relay transactions are rate limited here to prevent
	// penny-flooding with tiny transactions as a form of attack.
	// This applies to non-stake transactions only.
	if rateLimit && txFee < minFee && txType == stake.TxTypeRegular {
		nowUnix := time.Now().Unix()
		// we decay passed data with an exponentially decaying ~10
		// minutes window - matches bitcoind handling.
		mp.pennyTotal *= math.Pow(1.0-1.0/600.0,
			float64(nowUnix-mp.lastPennyUnix))
		mp.lastPennyUnix = nowUnix

		// Are we still over the limit?
		if mp.pennyTotal >= cfg.FreeTxRelayLimit*10*1000 {
			str := fmt.Sprintf("transaction %v has been rejected "+
				"by the rate limiter due to low fees", txHash)
			return nil, txRuleError(wire.RejectInsufficientFee, str)
		}
		oldTotal := mp.pennyTotal

		mp.pennyTotal += float64(serializedSize)
		txmpLog.Tracef("rate limit: curTotal %v, nextTotal: %v, "+
			"limit %v", oldTotal, mp.pennyTotal,
			cfg.FreeTxRelayLimit*10*1000)
	}

	// Set an absolute threshold for ticket rejection and obey it. Tickets
	// are treated differently in the mempool because they have a set
	// difficulty and generally a window in which they expire.
	//
	// This applies to tickets transactions only.
	minTicketFee := calcMinRequiredTxRelayFee(serializedSize, minTicketFee)
	if (txFee < minTicketFee) && txType == stake.TxTypeSStx {
		str := fmt.Sprintf("transaction %v has a %v fee which "+
			"is under the required threshold amount of %d", txHash, txFee,
			minTicketFee)
		return nil, txRuleError(wire.RejectInsufficientFee, str)
	}

	// Check whether allowHighFees is set to false (default), if so, then make sure
	// the current fee is sensible.  100 * above the minimum fee/kb seems to be a
	// reasonable amount to check.  If people would like to avoid this check
	// then they can AllowHighFees = true
	if !allowHighFees {
		maxFee := calcMinRequiredTxRelayFee(serializedSize*maxRelayFeeMultiplier,
			minTxRelayFee)
		if txFee > maxFee {
			err = fmt.Errorf("transaction %v has %v fee which is above the "+
				"allowHighFee check threshold amount of %v", txHash,
				txFee, maxFee)
			return nil, err
		}
	}

	// Verify crypto signatures for each input and reject the transaction if
	// any don't verify.
	err = blockchain.ValidateTransactionScripts(tx, txStore,
		txscript.StandardVerifyFlags, mp.server.sigCache)
	if err != nil {
		if cerr, ok := err.(blockchain.RuleError); ok {
			return nil, chainRuleError(cerr)
		}
		return nil, err
	}

	// Add to transaction pool.
	mp.addTransaction(tx, txType, curHeight, txFee)

	// If it's an SSGen (vote), insert it into the list of
	// votes.
	if txType == stake.TxTypeSSGen {
		err := mp.InsertVote(tx)
		if err != nil {
			return nil, err
		}
	}

	// Insert the address into the mempool address index.
	for _, txOut := range tx.MsgTx().TxOut {
		// This function returns an error, but we don't really care
		// if the script was non-standard or otherwise malformed.
		mp.indexScriptAddressToTx(txOut.Version, txOut.PkScript, tx, txType)
	}

	txmpLog.Debugf("Accepted transaction %v (pool size: %v)", txHash,
		len(mp.pool))

	if mp.server.rpcServer != nil {
		// Notify websocket clients about mempool transactions.
		mp.server.rpcServer.ntfnMgr.NotifyMempoolTx(tx, isNew)

		// Potentially notify any getblocktemplate long poll clients
		// about stale block templates due to the new transaction.
		mp.server.rpcServer.gbtWorkState.NotifyMempoolTx(mp.LastUpdated())
	}

	return nil, nil
}

// MaybeAcceptTransaction is the main workhorse for handling insertion of new
// free-standing transactions into a memory pool.  It includes functionality
// such as rejecting duplicate transactions, ensuring transactions follow all
// rules, orphan transaction handling, and insertion into the memory pool.  The
// isOrphan parameter can be nil if the caller does not need to know whether
// or not the transaction is an orphan.
//
// This function is safe for concurrent access.
func (mp *txMemPool) MaybeAcceptTransaction(tx *dcrutil.Tx, isNew,
	rateLimit bool) ([]*chainhash.Hash, error) {
	// Protect concurrent access.
	mp.Lock()
	defer mp.Unlock()

	return mp.maybeAcceptTransaction(tx, isNew, rateLimit, true)
}

// processOrphans is the internal function which implements the public
// ProcessOrphans.  See the comment for ProcessOrphans for more details.
//
// This function MUST be called with the mempool lock held (for writes).
func (mp *txMemPool) processOrphans(hash *chainhash.Hash) []*dcrutil.Tx {
	var acceptedTxns []*dcrutil.Tx

	// Start with processing at least the passed hash.
	processHashes := list.New()
	processHashes.PushBack(hash)
	for processHashes.Len() > 0 {
		// Pop the first hash to process.
		firstElement := processHashes.Remove(processHashes.Front())
		processHash := firstElement.(*chainhash.Hash)

		// Look up all orphans that are referenced by the transaction we
		// just accepted.  This will typically only be one, but it could
		// be multiple if the referenced transaction contains multiple
		// outputs.  Skip to the next item on the list of hashes to
		// process if there are none.
		orphans, exists := mp.orphansByPrev[*processHash]
		if !exists || orphans == nil {
			continue
		}

		for _, tx := range orphans {
			// Remove the orphan from the orphan pool.  Current
			// behavior requires that all saved orphans with
			// a newly accepted parent are removed from the orphan
			// pool and potentially added to the memory pool, but
			// transactions which cannot be added to memory pool
			// (including due to still being orphans) are expunged
			// from the orphan pool.
			//
			// TODO(jrick): The above described behavior sounds
			// like a bug, and I think we should investigate
			// potentially moving orphans to the memory pool, but
			// leaving them in the orphan pool if not all parent
			// transactions are known yet.
			orphanHash := tx.Sha()
			mp.removeOrphan(orphanHash)

			// Potentially accept the transaction into the
			// transaction pool.
			missingParents, err := mp.maybeAcceptTransaction(tx, true, true, true)
			if err != nil {
				// TODO: Remove orphans that depend on this
				// failed transaction.
				txmpLog.Debugf("Unable to move "+
					"orphan transaction %v to mempool: %v",
					tx.Sha(), err)
				continue
			}

			if len(missingParents) > 0 {
				// Transaction is still an orphan, so add it
				// back.
				mp.addOrphan(tx)
				continue
			}

			// Add this transaction to the list of transactions
			// that are no longer orphans.
			acceptedTxns = append(acceptedTxns, tx)

			// Add this transaction to the list of transactions to
			// process so any orphans that depend on this one are
			// handled too.
			//
			// TODO(jrick): In the case that this is still an orphan,
			// we know that any other transactions in the orphan
			// pool with this orphan as their parent are still
			// orphans as well, and should be removed.  While
			// recursively calling removeOrphan and
			// maybeAcceptTransaction on these transactions is not
			// wrong per se, it is overkill if all we care about is
			// recursively removing child transactions of this
			// orphan.
			processHashes.PushBack(orphanHash)
		}
	}

	return acceptedTxns
}

// PruneStakeTx is the function which is called everytime a new block is
// processed.  The idea is any outstanding SStx that hasn't been mined in a
// certain period of time (CoinbaseMaturity) and the submitted SStx's
// stake difficulty is below the current required stake difficulty should be
// pruned from mempool since they will never be mined.  The same idea stands
// for SSGen and SSRtx
func (mp *txMemPool) PruneStakeTx(requiredStakeDifficulty, height int64) {
	// Protect concurrent access.
	mp.Lock()
	defer mp.Unlock()

	mp.pruneStakeTx(requiredStakeDifficulty, height)
}

func (mp *txMemPool) pruneStakeTx(requiredStakeDifficulty, height int64) {
	for _, tx := range mp.pool {
		txType := stake.DetermineTxType(tx.Tx)
		if txType == stake.TxTypeSStx &&
			tx.Height+int64(heightDiffToPruneTicket) < height {
			mp.removeTransaction(tx.Tx, true)
		}
		if txType == stake.TxTypeSStx &&
			tx.Tx.MsgTx().TxOut[0].Value < requiredStakeDifficulty {
			mp.removeTransaction(tx.Tx, true)
		}
		if (txType == stake.TxTypeSSRtx || txType == stake.TxTypeSSGen) &&
			tx.Height+int64(heightDiffToPruneVotes) < height {
			mp.removeTransaction(tx.Tx, true)
		}
	}
}

// PruneExpiredTx prunes expired transactions from the mempool that may no longer
// be able to be included into a block.
func (mp *txMemPool) PruneExpiredTx(height int64) {
	// Protect concurrent access.
	mp.Lock()
	defer mp.Unlock()

	mp.pruneExpiredTx(height)
}

func (mp *txMemPool) pruneExpiredTx(height int64) {
	for _, tx := range mp.pool {
		if tx.Tx.MsgTx().Expiry != 0 {
			if height >= int64(tx.Tx.MsgTx().Expiry) {
				txmpLog.Debugf("Pruning expired transaction %v from the "+
					"mempool", tx.Tx.Sha())
				mp.removeTransaction(tx.Tx, true)
			}
		}
	}
}

// ProcessOrphans determines if there are any orphans which depend on the passed
// transaction hash (it is possible that they are no longer orphans) and
// potentially accepts them to the memory pool.  It repeats the process for the
// newly accepted transactions (to detect further orphans which may no longer be
// orphans) until there are no more.
//
// It returns a slice of transactions added to the mempool.  A nil slice means
// no transactions were moved from the orphan pool to the mempool.
//
// This function is safe for concurrent access.
func (mp *txMemPool) ProcessOrphans(hash *chainhash.Hash) []*dcrutil.Tx {
	mp.Lock()
	acceptedTxns := mp.processOrphans(hash)
	mp.Unlock()

	return acceptedTxns
}

// ProcessTransaction is the main workhorse for handling insertion of new
// free-standing transactions into the memory pool.  It includes functionality
// such as rejecting duplicate transactions, ensuring transactions follow all
// rules, orphan transaction handling, and insertion into the memory pool.
//
// It returns a slice of transactions added to the mempool.  When the
// error is nil, the list will include the passed transaction itself along
// with any additional orphan transaactions that were added as a result of
// the passed one being accepted.
//
// This function is safe for concurrent access.
func (mp *txMemPool) ProcessTransaction(tx *dcrutil.Tx, allowOrphan,
	rateLimit, allowHighFees bool) ([]*dcrutil.Tx, error) {
	// Protect concurrent access.
	mp.Lock()
	defer mp.Unlock()

	txmpLog.Tracef("Processing transaction %v", tx.Sha())

	// Potentially accept the transaction to the memory pool.
	missingParents, err := mp.maybeAcceptTransaction(tx, true, rateLimit, allowHighFees)
	if err != nil {
		return nil, err
	}

	// If len(missingParents) == 0 then we know the tx is NOT an orphan
	if len(missingParents) == 0 {
		// Accept any orphan transactions that depend on this
		// transaction (they are no longer orphans) and repeat for those
		// accepted transactions until there are no more.
		newTxs := mp.processOrphans(tx.Sha())
		acceptedTxs := make([]*dcrutil.Tx, len(newTxs)+1)

		// Add the parent transaction first so remote nodes
		// do not add orphans.
		acceptedTxs[0] = tx
		copy(acceptedTxs[1:], newTxs)

		return acceptedTxs, nil
	}

	// The transaction is an orphan (has inputs missing).  Reject
	// it if the flag to allow orphans is not set.
	if !allowOrphan {
		// Only use the first missing parent transaction in
		// the error message.
		//
		// NOTE: RejectDuplicate is really not an accurate
		// reject code here, but it matches the reference
		// implementation and there isn't a better choice due
		// to the limited number of reject codes.  Missing
		// inputs is assumed to mean they are already spent
		// which is not really always the case.
		str := fmt.Sprintf("orphan transaction %v references "+
			"outputs of unknown or fully-spent "+
			"transaction %v", tx.Sha(), missingParents[0])
		return nil, txRuleError(wire.RejectDuplicate, str)
	}

	// Potentially add the orphan transaction to the orphan pool.
	err = mp.maybeAddOrphan(tx)
	if err != nil {
		return nil, err
	}

	return nil, nil
}

// Count returns the number of transactions in the main pool.  It does not
// include the orphan pool.
//
// This function is safe for concurrent access.
func (mp *txMemPool) Count() int {
	mp.RLock()
	defer mp.RUnlock()

	return len(mp.pool)
}

// TxShas returns a slice of hashes for all of the transactions in the memory
// pool.
//
// This function is safe for concurrent access.
func (mp *txMemPool) TxShas() []*chainhash.Hash {
	mp.RLock()
	defer mp.RUnlock()

	hashes := make([]*chainhash.Hash, len(mp.pool))
	i := 0
	for hash := range mp.pool {
		hashCopy := hash
		hashes[i] = &hashCopy
		i++
	}

	return hashes
}

// TxDescs returns a slice of descriptors for all the transactions in the pool.
// The descriptors are to be treated as read only.
//
// This function is safe for concurrent access.
func (mp *txMemPool) TxDescs() []*TxDesc {
	mp.RLock()
	defer mp.RUnlock()

	descs := make([]*TxDesc, len(mp.pool))
	i := 0
	for _, desc := range mp.pool {
		descs[i] = desc
		i++
	}

	return descs
}

// LastUpdated returns the last time a transaction was added to or removed from
// the main pool.  It does not include the orphan pool.
//
// This function is safe for concurrent access.
func (mp *txMemPool) LastUpdated() time.Time {
	return time.Unix(atomic.LoadInt64(&mp.lastUpdated), 0)
}

// CheckIfTxsExist checks a list of transaction hashes against the mempool
// and returns true if they all exist in the mempool, otherwise false.
//
// This function is safe for concurrent access.
func (mp *txMemPool) CheckIfTxsExist(hashes []chainhash.Hash) bool {
	mp.RLock()
	defer mp.RUnlock()

	inPool := true
	for _, h := range hashes {
		if _, exists := mp.pool[h]; !exists {
			inPool = false
			break
		}
	}

	return inPool
}

// newTxMemPool returns a new memory pool for validating and storing standalone
// transactions until they are mined into a block.
func newTxMemPool(server *server) *txMemPool {
	memPool := &txMemPool{
		server:        server,
		pool:          make(map[chainhash.Hash]*TxDesc),
		orphans:       make(map[chainhash.Hash]*dcrutil.Tx),
		orphansByPrev: make(map[chainhash.Hash]map[chainhash.Hash]*dcrutil.Tx),
		outpoints:     make(map[wire.OutPoint]*dcrutil.Tx),
		votes:         make(map[chainhash.Hash][]*VoteTx),
	}

	if !cfg.NoAddrIndex {
		memPool.addrindex = make(map[string]map[chainhash.Hash]struct{})
	}
	return memPool
}<|MERGE_RESOLUTION|>--- conflicted
+++ resolved
@@ -73,13 +73,12 @@
 	// considered standard.
 	maxStandardMultiSigKeys = 3
 
-<<<<<<< HEAD
-	// minTxRelayFee is the minimum fee in atoms that is required for a
-	// transaction to be treated as free for relay and mining purposes.  It
-	// is also used to help determine if a transaction is considered dust
-	// and as a base for calculating minimum required fees per KB for larger
-	// transactions.  This value is in Atom/1000 bytes.
-	minTxRelayFee = 1e6
+	// defaultMinRelayTxFee is the minimum fee in atoms that is required
+	// for a transaction to be treated as free for relay and mining
+	// purposes.  It is also used to help determine if a transaction is
+	// considered dust and as a base for calculating minimum required fees
+	// for larger transactions.  This value is in Atoms/1000 bytes.
+	defaultMinRelayTxFee = dcrutil.Amount(1e6)
 
 	// minTicketFeeMainNet is the minimum fee per KB in atoms that is
 	// required for a ticket to enter the mempool on MainNet.
@@ -109,14 +108,6 @@
 	// maxNullDataOutputs is the maximum number of OP_RETURN null data
 	// pushes in a transaction, after which it is considered non-standard.
 	maxNullDataOutputs = 4
-=======
-	// defaultMinRelayTxFee is the minimum fee in satoshi that is required
-	// for a transaction to be treated as free for relay and mining
-	// purposes.  It is also used to help determine if a transaction is
-	// considered dust and as a base for calculating minimum required fees
-	// for larger transactions.  This value is in Satoshi/1000 bytes.
-	defaultMinRelayTxFee = btcutil.Amount(1000)
->>>>>>> a56db22e
 )
 
 // TxDesc is a descriptor containing a transaction in the mempool and the
@@ -178,7 +169,6 @@
 		return err
 	}
 
-<<<<<<< HEAD
 	voteBits := stake.GetSSGenVoteBits(ssgen)
 	vote := dcrutil.IsFlagSet16(voteBits, dcrutil.BlockValid)
 
@@ -226,65 +216,6 @@
 		voteHash, blockHash, blockHeight, vote)
 
 	return nil
-=======
-	// The total serialized size consists of the output and the associated
-	// input script to redeem it.  Since there is no input script
-	// to redeem it yet, use the minimum size of a typical input script.
-	//
-	// Pay-to-pubkey-hash bytes breakdown:
-	//
-	//  Output to hash (34 bytes):
-	//   8 value, 1 script len, 25 script [1 OP_DUP, 1 OP_HASH_160,
-	//   1 OP_DATA_20, 20 hash, 1 OP_EQUALVERIFY, 1 OP_CHECKSIG]
-	//
-	//  Input with compressed pubkey (148 bytes):
-	//   36 prev outpoint, 1 script len, 107 script [1 OP_DATA_72, 72 sig,
-	//   1 OP_DATA_33, 33 compressed pubkey], 4 sequence
-	//
-	//  Input with uncompressed pubkey (180 bytes):
-	//   36 prev outpoint, 1 script len, 139 script [1 OP_DATA_72, 72 sig,
-	//   1 OP_DATA_65, 65 compressed pubkey], 4 sequence
-	//
-	// Pay-to-pubkey bytes breakdown:
-	//
-	//  Output to compressed pubkey (44 bytes):
-	//   8 value, 1 script len, 35 script [1 OP_DATA_33,
-	//   33 compressed pubkey, 1 OP_CHECKSIG]
-	//
-	//  Output to uncompressed pubkey (76 bytes):
-	//   8 value, 1 script len, 67 script [1 OP_DATA_65, 65 pubkey,
-	//   1 OP_CHECKSIG]
-	//
-	//  Input (114 bytes):
-	//   36 prev outpoint, 1 script len, 73 script [1 OP_DATA_72,
-	//   72 sig], 4 sequence
-	//
-	// Theoretically this could examine the script type of the output script
-	// and use a different size for the typical input script size for
-	// pay-to-pubkey vs pay-to-pubkey-hash inputs per the above breakdowns,
-	// but the only combinination which is less than the value chosen is
-	// a pay-to-pubkey script with a compressed pubkey, which is not very
-	// common.
-	//
-	// The most common scripts are pay-to-pubkey-hash, and as per the above
-	// breakdown, the minimum size of a p2pkh input script is 148 bytes.  So
-	// that figure is used.
-	totalSize := txOut.SerializeSize() + 148
-
-	// The output is considered dust if the cost to the network to spend the
-	// coins is more than 1/3 of the minimum free transaction relay fee.
-	// minFreeTxRelayFee is in Satoshi/KB, so multiply by 1000 to
-	// convert to bytes.
-	//
-	// Using the typical values for a pay-to-pubkey-hash transaction from
-	// the breakdown above and the default minimum free transaction relay
-	// fee of 1000, this equates to values less than 546 satoshi being
-	// considered dust.
-	//
-	// The following is equivalent to (value/totalSize) * (1/3) * 1000
-	// without needing to do floating point math.
-	return txOut.Value*1000/(3*int64(totalSize)) < int64(cfg.minRelayTxFee)
->>>>>>> a56db22e
 }
 
 // InsertVote calls insertVote, but makes it safe for concurrent access.
@@ -547,7 +478,7 @@
 		// "dust".
 		if scriptClass == txscript.NullDataTy {
 			numNullDataOutputs++
-		} else if isDust(txOut, minTxRelayFee) &&
+		} else if isDust(txOut, cfg.minRelayTxFee) &&
 			txType != stake.TxTypeSStx {
 			str := fmt.Sprintf("transaction output %d: payment "+
 				"of %d is dust", i, txOut.Value)
@@ -568,81 +499,6 @@
 	return nil
 }
 
-<<<<<<< HEAD
-=======
-// checkInputsStandard performs a series of checks on a transaction's inputs
-// to ensure they are "standard".  A standard transaction input is one that
-// that consumes the expected number of elements from the stack and that number
-// is the same as the output script pushes.  This help prevent resource
-// exhaustion attacks by "creative" use of scripts that are super expensive to
-// process like OP_DUP OP_CHECKSIG OP_DROP repeated a large number of times
-// followed by a final OP_TRUE.
-func checkInputsStandard(tx *btcutil.Tx, txStore blockchain.TxStore) error {
-	// NOTE: The reference implementation also does a coinbase check here,
-	// but coinbases have already been rejected prior to calling this
-	// function so no need to recheck.
-
-	for i, txIn := range tx.MsgTx().TxIn {
-		// It is safe to elide existence and index checks here since
-		// they have already been checked prior to calling this
-		// function.
-		prevOut := txIn.PreviousOutPoint
-		originTx := txStore[prevOut.Hash].Tx.MsgTx()
-		originPkScript := originTx.TxOut[prevOut.Index].PkScript
-
-		// Calculate stats for the script pair.
-		scriptInfo, err := txscript.CalcScriptInfo(txIn.SignatureScript,
-			originPkScript, true)
-		if err != nil {
-			str := fmt.Sprintf("transaction input #%d script parse "+
-				"failure: %v", i, err)
-			return txRuleError(wire.RejectNonstandard, str)
-		}
-
-		// A negative value for expected inputs indicates the script is
-		// non-standard in some way.
-		if scriptInfo.ExpectedInputs < 0 {
-			str := fmt.Sprintf("transaction input #%d expects %d "+
-				"inputs", i, scriptInfo.ExpectedInputs)
-			return txRuleError(wire.RejectNonstandard, str)
-		}
-
-		// The script pair is non-standard if the number of available
-		// inputs does not match the number of expected inputs.
-		if scriptInfo.NumInputs != scriptInfo.ExpectedInputs {
-			str := fmt.Sprintf("transaction input #%d expects %d "+
-				"inputs, but referenced output script provides "+
-				"%d", i, scriptInfo.ExpectedInputs,
-				scriptInfo.NumInputs)
-			return txRuleError(wire.RejectNonstandard, str)
-		}
-	}
-
-	return nil
-}
-
-// calcMinRequiredTxRelayFee returns the minimum transaction fee required for a
-// transaction with the passed serialized size to be accepted into the memory
-// pool and relayed.
-func calcMinRequiredTxRelayFee(serializedSize int64) int64 {
-	// Calculate the minimum fee for a transaction to be allowed into the
-	// mempool and relayed by scaling the base fee (which is the minimum
-	// free transaction relay fee).  cfg.minRelayTxFee is in Satoshi/KB, so
-	// divide the transaction size by 1000 to convert to kilobytes.  Also,
-	// integer division is used so fees only increase on full kilobyte
-	// boundaries.
-	minFee := (1 + serializedSize/1000) * int64(cfg.minRelayTxFee)
-
-	// Set the minimum fee to the maximum possible value if the calculated
-	// fee is not in the valid range for monetary amounts.
-	if minFee < 0 || minFee > btcutil.MaxSatoshi {
-		minFee = btcutil.MaxSatoshi
-	}
-
-	return minFee
-}
-
->>>>>>> a56db22e
 // removeOrphan is the internal function which implements the public
 // RemoveOrphan.  See the comment for RemoveOrphan for more details.
 //
@@ -1550,7 +1406,7 @@
 	// high-priority transactions, don't require a fee for it.
 	// This applies to non-stake transactions only.
 	serializedSize := int64(tx.MsgTx().SerializeSize())
-	minFee := calcMinRequiredTxRelayFee(serializedSize, minTxRelayFee)
+	minFee := calcMinRequiredTxRelayFee(serializedSize, cfg.minRelayTxFee)
 	if txType == stake.TxTypeRegular { // Non-stake only
 		if serializedSize >= (defaultBlockPrioritySize-1000) && txFee < minFee {
 			str := fmt.Sprintf("transaction %v has %v fees which is under "+
@@ -1626,7 +1482,7 @@
 	// then they can AllowHighFees = true
 	if !allowHighFees {
 		maxFee := calcMinRequiredTxRelayFee(serializedSize*maxRelayFeeMultiplier,
-			minTxRelayFee)
+			cfg.minRelayTxFee)
 		if txFee > maxFee {
 			err = fmt.Errorf("transaction %v has %v fee which is above the "+
 				"allowHighFee check threshold amount of %v", txHash,
