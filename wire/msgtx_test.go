--- conflicted
+++ resolved
@@ -1,9 +1,5 @@
-<<<<<<< HEAD
-// Copyright (c) 2013-2015 The btcsuite developers
+// Copyright (c) 2013-2016 The btcsuite developers
 // Copyright (c) 2015-2016 The Decred developers
-=======
-// Copyright (c) 2013-2016 The btcsuite developers
->>>>>>> d406d9e5
 // Use of this source code is governed by an ISC
 // license that can be found in the LICENSE file.
 
@@ -19,7 +15,6 @@
 	"github.com/davecgh/go-spew/spew"
 
 	"github.com/decred/dcrd/chaincfg/chainhash"
-	"github.com/decred/dcrd/wire"
 )
 
 // TestTx tests the MsgTx API.
@@ -28,11 +23,7 @@
 
 	// Block 100000 hash.
 	hashStr := "3ba27aa200b1cecaad478d2b00432346c3f1f3986da1afd33e506"
-<<<<<<< HEAD
 	hash, err := chainhash.NewHashFromStr(hashStr)
-=======
-	hash, err := NewShaHashFromStr(hashStr)
->>>>>>> d406d9e5
 	if err != nil {
 		t.Errorf("NewShaHashFromStr: %v", err)
 	}
@@ -59,11 +50,7 @@
 	// NOTE: This is a block hash and made up index, but we're only
 	// testing package functionality.
 	prevOutIndex := uint32(1)
-<<<<<<< HEAD
-	prevOut := wire.NewOutPoint(hash, prevOutIndex, wire.TxTreeRegular)
-=======
-	prevOut := NewOutPoint(hash, prevOutIndex)
->>>>>>> d406d9e5
+	prevOut := NewOutPoint(hash, prevOutIndex, TxTreeRegular)
 	if !prevOut.Hash.IsEqual(hash) {
 		t.Errorf("NewOutPoint: wrong hash - got %v, want %v",
 			spew.Sprint(&prevOut.Hash), spew.Sprint(hash))
@@ -146,32 +133,19 @@
 // TestTxSha tests the ability to generate the hash of a transaction accurately.
 func TestTxSha(t *testing.T) {
 	// Hash of first transaction from block 113875.
-<<<<<<< HEAD
 	hashStr := "4538fc1618badd058ee88fd020984451024858796be0a1ed111877f887e1bd53"
 	wantHash, err := chainhash.NewHashFromStr(hashStr)
-=======
-	hashStr := "f051e59b5e2503ac626d03aaeac8ab7be2d72ba4b7e97119c5852d70d52dcb86"
-	wantHash, err := NewShaHashFromStr(hashStr)
->>>>>>> d406d9e5
 	if err != nil {
 		t.Errorf("NewShaHashFromStr: %v", err)
 		return
 	}
 
-<<<<<<< HEAD
-	msgTx := wire.NewMsgTx()
-	txIn := wire.TxIn{
-		PreviousOutPoint: wire.OutPoint{
-			Hash:  chainhash.Hash{},
-=======
-	// First transaction from block 113875.
 	msgTx := NewMsgTx()
 	txIn := TxIn{
 		PreviousOutPoint: OutPoint{
-			Hash:  ShaHash{},
->>>>>>> d406d9e5
+			Hash:  chainhash.Hash{},
 			Index: 0xffffffff,
-			Tree:  wire.TxTreeRegular,
+			Tree:  TxTreeRegular,
 		},
 		Sequence:        0xffffffff,
 		ValueIn:         5000000000,
@@ -179,14 +153,9 @@
 		BlockIndex:      0x2E2E2E2E,
 		SignatureScript: []byte{0x04, 0x31, 0xdc, 0x00, 0x1b, 0x01, 0x62},
 	}
-<<<<<<< HEAD
-	txOut := wire.TxOut{
+	txOut := TxOut{
 		Value:   5000000000,
-		Version: 0xF0F0,
-=======
-	txOut := TxOut{
-		Value: 5000000000,
->>>>>>> d406d9e5
+		Version: 0xf0f0,
 		PkScript: []byte{
 			0x41, // OP_DATA_65
 			0x04, 0xd6, 0x4b, 0xdf, 0xd0, 0x9e, 0xb1, 0xc5,
@@ -250,73 +219,6 @@
 			multiTxEncoded,
 			ProtocolVersion,
 		},
-<<<<<<< HEAD
-=======
-
-		// Protocol version BIP0035Version with no transactions.
-		{
-			noTx,
-			noTx,
-			noTxEncoded,
-			BIP0035Version,
-		},
-
-		// Protocol version BIP0035Version with multiple transactions.
-		{
-			multiTx,
-			multiTx,
-			multiTxEncoded,
-			BIP0035Version,
-		},
-
-		// Protocol version BIP0031Version with no transactions.
-		{
-			noTx,
-			noTx,
-			noTxEncoded,
-			BIP0031Version,
-		},
-
-		// Protocol version BIP0031Version with multiple transactions.
-		{
-			multiTx,
-			multiTx,
-			multiTxEncoded,
-			BIP0031Version,
-		},
-
-		// Protocol version NetAddressTimeVersion with no transactions.
-		{
-			noTx,
-			noTx,
-			noTxEncoded,
-			NetAddressTimeVersion,
-		},
-
-		// Protocol version NetAddressTimeVersion with multiple transactions.
-		{
-			multiTx,
-			multiTx,
-			multiTxEncoded,
-			NetAddressTimeVersion,
-		},
-
-		// Protocol version MultipleAddressVersion with no transactions.
-		{
-			noTx,
-			noTx,
-			noTxEncoded,
-			MultipleAddressVersion,
-		},
-
-		// Protocol version MultipleAddressVersion with multiple transactions.
-		{
-			multiTx,
-			multiTx,
-			multiTxEncoded,
-			MultipleAddressVersion,
-		},
->>>>>>> d406d9e5
 	}
 
 	t.Logf("Running %d tests", len(tests))
@@ -489,7 +391,7 @@
 		}
 
 		// Deserialize the transaction.
-		var tx wire.MsgTx
+		var tx MsgTx
 		rbuf := bytes.NewReader(test.buf)
 		err = tx.Deserialize(rbuf)
 		if err != nil {
@@ -525,7 +427,7 @@
 
 // TestTxSerializePrefix tests MsgTx serialize and deserialize.
 func TestTxSerializePrefix(t *testing.T) {
-	noTx := wire.NewMsgTx()
+	noTx := NewMsgTx()
 	noTx.Version = 65537
 	noTxEncoded := []byte{
 		0x01, 0x00, 0x01, 0x00, // Version
@@ -536,10 +438,10 @@
 	}
 
 	tests := []struct {
-		in           *wire.MsgTx // Message to encode
-		out          *wire.MsgTx // Expected decoded message
-		buf          []byte      // Serialized data
-		pkScriptLocs []int       // Expected output script locations
+		in           *MsgTx // Message to encode
+		out          *MsgTx // Expected decoded message
+		buf          []byte // Serialized data
+		pkScriptLocs []int  // Expected output script locations
 	}{
 		// No transactions.
 		{
@@ -582,7 +484,7 @@
 		}
 
 		// Deserialize the transaction.
-		var tx wire.MsgTx
+		var tx MsgTx
 		rbuf := bytes.NewReader(test.buf)
 		err = tx.Deserialize(rbuf)
 		if err != nil {
@@ -618,7 +520,7 @@
 
 // TestTxSerializeWitness tests MsgTx serialize and deserialize.
 func TestTxSerializeWitness(t *testing.T) {
-	noTx := wire.NewMsgTx()
+	noTx := NewMsgTx()
 	noTx.Version = 131073
 	noTxEncoded := []byte{
 		0x01, 0x00, 0x02, 0x00, // Version
@@ -626,10 +528,10 @@
 	}
 
 	tests := []struct {
-		in           *wire.MsgTx // Message to encode
-		out          *wire.MsgTx // Expected decoded message
-		buf          []byte      // Serialized data
-		pkScriptLocs []int       // Expected output script locations
+		in           *MsgTx // Message to encode
+		out          *MsgTx // Expected decoded message
+		buf          []byte // Serialized data
+		pkScriptLocs []int  // Expected output script locations
 	}{
 		// No transactions.
 		{
@@ -672,7 +574,7 @@
 		}
 
 		// Deserialize the transaction.
-		var tx wire.MsgTx
+		var tx MsgTx
 		rbuf := bytes.NewReader(test.buf)
 		err = tx.Deserialize(rbuf)
 		if err != nil {
@@ -708,7 +610,7 @@
 
 // TestTxSerializeWitnessSigning tests MsgTx serialize and deserialize.
 func TestTxSerializeWitnessSigning(t *testing.T) {
-	noTx := wire.NewMsgTx()
+	noTx := NewMsgTx()
 	noTx.Version = 196609
 	noTxEncoded := []byte{
 		0x01, 0x00, 0x03, 0x00, // Version
@@ -716,10 +618,10 @@
 	}
 
 	tests := []struct {
-		in           *wire.MsgTx // Message to encode
-		out          *wire.MsgTx // Expected decoded message
-		buf          []byte      // Serialized data
-		pkScriptLocs []int       // Expected output script locations
+		in           *MsgTx // Message to encode
+		out          *MsgTx // Expected decoded message
+		buf          []byte // Serialized data
+		pkScriptLocs []int  // Expected output script locations
 	}{
 		// No transactions.
 		{
@@ -762,7 +664,7 @@
 		}
 
 		// Deserialize the transaction.
-		var tx wire.MsgTx
+		var tx MsgTx
 		rbuf := bytes.NewReader(test.buf)
 		err = tx.Deserialize(rbuf)
 		if err != nil {
@@ -798,7 +700,7 @@
 
 // TestTxSerializeWitnessValueSigning tests MsgTx serialize and deserialize.
 func TestTxSerializeWitnessValueSigning(t *testing.T) {
-	noTx := wire.NewMsgTx()
+	noTx := NewMsgTx()
 	noTx.Version = 262145
 	noTxEncoded := []byte{
 		0x01, 0x00, 0x04, 0x00, // Version
@@ -806,10 +708,10 @@
 	}
 
 	tests := []struct {
-		in           *wire.MsgTx // Message to encode
-		out          *wire.MsgTx // Expected decoded message
-		buf          []byte      // Serialized data
-		pkScriptLocs []int       // Expected output script locations
+		in           *MsgTx // Message to encode
+		out          *MsgTx // Expected decoded message
+		buf          []byte // Serialized data
+		pkScriptLocs []int  // Expected output script locations
 	}{
 		// No transactions.
 		{
@@ -968,7 +870,7 @@
 	// here instead of the latest values because the test data is using
 	// bytes encoded with those versions.
 	pver := uint32(1)
-	txVer := wire.DefaultMsgTxVersion()
+	txVer := DefaultMsgTxVersion()
 
 	tests := []struct {
 		buf     []byte // Wire encoding
@@ -1005,7 +907,6 @@
 				0x00, 0x00, 0x00, 0x00, 0x00, 0x00, 0x00, 0x00,
 				0x00, 0x00, 0x00, 0x00, 0x00, 0x00, 0x00, 0x00,
 				0x00, 0x00, 0x00, 0x00, 0x00, 0x00, 0x00, 0x00, // Previous output hash
-<<<<<<< HEAD
 				0xff, 0xff, 0xff, 0xff, // Previous output index
 				0x00,                   // Previous output tree
 				0x00,                   // Varint for length of signature script
@@ -1041,13 +942,7 @@
 				0x00, 0x00, 0x00, 0x00, // Expiry
 				0x01,                                                 // Varint for number of input signature
 				0xff, 0xff, 0xff, 0xff, 0xff, 0xff, 0xff, 0xff, 0xff, // Varint for sig script length (overflows)
-			}, pver, txVer, &wire.MessageError{},
-=======
-				0xff, 0xff, 0xff, 0xff, // Prevous output index
-				0xff, 0xff, 0xff, 0xff, 0xff, 0xff, 0xff, 0xff,
-				0xff, // Varint for length of signature script
 			}, pver, txVer, &MessageError{},
->>>>>>> d406d9e5
 		},
 
 		// Transaction that has an output with a public key script [3]
@@ -1128,13 +1023,8 @@
 	Version: 1,
 	TxIn: []*TxIn{
 		{
-<<<<<<< HEAD
-			PreviousOutPoint: wire.OutPoint{
+			PreviousOutPoint: OutPoint{
 				Hash:  chainhash.Hash{},
-=======
-			PreviousOutPoint: OutPoint{
-				Hash:  ShaHash{},
->>>>>>> d406d9e5
 				Index: 0xffffffff,
 			},
 			Sequence:    0xffffffff,
@@ -1146,7 +1036,7 @@
 			},
 		},
 	},
-	TxOut: []*wire.TxOut{
+	TxOut: []*TxOut{
 		{
 			Value:   0x12a05f200,
 			Version: 0xabab,
@@ -1187,11 +1077,11 @@
 }
 
 // multiTxPrefix is a MsgTx prefix with an input and output and used in various tests.
-var multiTxPrefix = &wire.MsgTx{
+var multiTxPrefix = &MsgTx{
 	Version: 65537,
-	TxIn: []*wire.TxIn{
-		{
-			PreviousOutPoint: wire.OutPoint{
+	TxIn: []*TxIn{
+		{
+			PreviousOutPoint: OutPoint{
 				Hash:  chainhash.Hash{},
 				Index: 0xffffffff,
 			},
@@ -1239,9 +1129,9 @@
 }
 
 // multiTxWitness is a MsgTx witness with only input witness.
-var multiTxWitness = &wire.MsgTx{
+var multiTxWitness = &MsgTx{
 	Version: 131073,
-	TxIn: []*wire.TxIn{
+	TxIn: []*TxIn{
 		{
 			ValueIn:     0x1212121212121212,
 			BlockHeight: 0x15151515,
@@ -1251,27 +1141,27 @@
 			},
 		},
 	},
-	TxOut: []*wire.TxOut{},
+	TxOut: []*TxOut{},
 }
 
 // multiTxWitnessSigning is a MsgTx witness with only input witness sigscripts.
-var multiTxWitnessSigning = &wire.MsgTx{
+var multiTxWitnessSigning = &MsgTx{
 	Version: 196609,
-	TxIn: []*wire.TxIn{
+	TxIn: []*TxIn{
 		{
 			SignatureScript: []byte{
 				0x04, 0x31, 0xdc, 0x00, 0x1b, 0x01, 0x62,
 			},
 		},
 	},
-	TxOut: []*wire.TxOut{},
+	TxOut: []*TxOut{},
 }
 
 // multiTxWitnessValueSigning is a MsgTx witness with only input witness
 // sigscripts.
-var multiTxWitnessValueSigning = &wire.MsgTx{
+var multiTxWitnessValueSigning = &MsgTx{
 	Version: 262145,
-	TxIn: []*wire.TxIn{
+	TxIn: []*TxIn{
 		{
 			ValueIn: 0x1212121212121212,
 			SignatureScript: []byte{
@@ -1279,7 +1169,7 @@
 			},
 		},
 	},
-	TxOut: []*wire.TxOut{},
+	TxOut: []*TxOut{},
 }
 
 // multiTxEncoded is the wire encoded bytes for multiTx using protocol version
