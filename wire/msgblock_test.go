--- conflicted
+++ resolved
@@ -12,9 +12,7 @@
 	"testing"
 	"time"
 
-	"github.com/btcsuite/btcd/chaincfg/chainhash"
 	"github.com/davecgh/go-spew/spew"
-
 	"github.com/decred/dcrd/chaincfg/chainhash"
 )
 
@@ -106,74 +104,51 @@
 // hashes from a block accurately.
 func TestBlockTxHashes(t *testing.T) {
 	// Block 1, transaction 1 hash.
-<<<<<<< HEAD
 	hashStr := "55a25248c04dd8b6599ca2a708413c00d79ae90ce075c54e8a967a647d7e4bea"
-=======
-	hashStr := "0e3e2357e806b6cdb1f70b54c3a3a17b6714ee1f0e68bebb44a74b1efd512098"
->>>>>>> bd4e64d1
 	wantHash, err := chainhash.NewHashFromStr(hashStr)
 	if err != nil {
 		t.Errorf("NewHashFromStr: %v", err)
 		return
 	}
 
-<<<<<<< HEAD
-	wantShas := []chainhash.Hash{*wantHash}
-	shas := testBlock.TxShas()
-	if !reflect.DeepEqual(shas, wantShas) {
-		t.Errorf("TxShas: wrong transaction hashes - got %v, want %v",
-			spew.Sdump(shas), spew.Sdump(wantShas))
-	}
-}
-
-// TestBlockSTxShas tests the ability to generate a slice of all stake transaction
-// hashes from a block accurately.
-func TestBlockSTxShas(t *testing.T) {
+	wantHashes := []chainhash.Hash{*wantHash}
+	hashes := testBlock.TxHashes()
+	if !reflect.DeepEqual(hashes, wantHashes) {
+		t.Errorf("TxHashes: wrong transaction hashes - got %v, want %v",
+			spew.Sdump(hashes), spew.Sdump(wantHashes))
+	}
+}
+
+// TestBlockSTxHashes tests the ability to generate a slice of all stake
+// transaction hashes from a block accurately.
+func TestBlockSTxHashes(t *testing.T) {
 	// Block 1, transaction 1 hash.
 	hashStr := "ae208a69f3ee088d0328126e3d9bef7652b108d1904f27b166c5999233a801d4"
 	wantHash, err := chainhash.NewHashFromStr(hashStr)
 	if err != nil {
-		t.Errorf("NewShaHashFromStr: %v", err)
+		t.Errorf("NewHashFromStr: %v", err)
 		return
 	}
 
-	wantShas := []chainhash.Hash{*wantHash}
-	shas := testBlock.STxShas()
-	if !reflect.DeepEqual(shas, wantShas) {
-		t.Errorf("STxShas: wrong transaction hashes - got %v, want %v",
-			spew.Sdump(shas), spew.Sdump(wantShas))
-=======
 	wantHashes := []chainhash.Hash{*wantHash}
-	hashes, err := blockOne.TxHashes()
-	if err != nil {
-		t.Errorf("TxHashes: %v", err)
-	}
+	hashes := testBlock.STxHashes()
 	if !reflect.DeepEqual(hashes, wantHashes) {
-		t.Errorf("TxHashes: wrong transaction hashes - got %v, want %v",
+		t.Errorf("STxHashes: wrong transaction hashes - got %v, want %v",
 			spew.Sdump(hashes), spew.Sdump(wantHashes))
->>>>>>> bd4e64d1
 	}
 }
 
 // TestBlockHash tests the ability to generate the hash of a block accurately.
 func TestBlockHash(t *testing.T) {
 	// Block 1 hash.
-<<<<<<< HEAD
 	hashStr := "6b73b6f6faebbfd6a541f38820593e43c50ce1abf64602ab8ac7d5502991c37f"
-=======
-	hashStr := "839a8e6886ab5951d76f411475428afc90947ee320161bbf18eb6048"
->>>>>>> bd4e64d1
 	wantHash, err := chainhash.NewHashFromStr(hashStr)
 	if err != nil {
 		t.Errorf("NewHashFromStr: %v", err)
 	}
 
 	// Ensure the hash produced is expected.
-<<<<<<< HEAD
-	blockHash := testBlock.BlockSha()
-=======
-	blockHash := blockOne.BlockHash()
->>>>>>> bd4e64d1
+	blockHash := testBlock.BlockHash()
 	if !blockHash.IsEqual(wantHash) {
 		t.Errorf("BlockHash: wrong hash - got %v, want %v",
 			spew.Sprint(blockHash), spew.Sprint(wantHash))
